--- conflicted
+++ resolved
@@ -141,14 +141,9 @@
     return opts
 end
 
-<<<<<<< HEAD
 -- secret_uri is like: $secret://
 -- 这个方法读取secret_uri代表的秘钥
-local function fetch_by_uri(secret_uri)
-=======
-
 local function fetch_by_uri_secret(secret_uri)
->>>>>>> 7816e92b
     core.log.info("fetching data from secret uri: ", secret_uri)
     local opts, err = parse_secret_uri(secret_uri)      -- 解析secret_uri中的信息为opts
     if not opts then
@@ -177,21 +172,7 @@
 -- for test
 _M.fetch_by_uri = fetch_by_uri_secret
 
-<<<<<<< HEAD
 -- 读取uri代表的秘钥，uri类似
-local function fetch(uri)
-    -- do a quick filter to improve retrieval speed
-    if byte(uri, 1, 1) ~= byte('$') then
-        return nil
-    end
-
-    local val, err
-    if string.has_prefix(upper(uri), core.env.PREFIX) then -- $ENV://
-        val, err = core.env.fetch_by_uri(uri)
-    elseif string.has_prefix(uri, PREFIX) then  -- $secret://
-        val, err = fetch_by_uri(uri)
-=======
-
 local function new_lrucache()
     local ttl = core.table.try_read_attr(local_conf, "apisix", "lru", "secret", "ttl")
     if not ttl then
@@ -201,7 +182,6 @@
     local count = core.table.try_read_attr(local_conf, "apisix", "lru", "secret", "count")
     if not count then
         count = 512
->>>>>>> 7816e92b
     end
 
     local neg_ttl = core.table.try_read_attr(local_conf, "apisix", "lru", "secret", "neg_ttl")
@@ -230,28 +210,6 @@
 local secrets_cache = new_lrucache()
 
 
-<<<<<<< HEAD
-local secrets_lrucache = core.lrucache.new({
-    ttl = 300, count = 512
-})
-
-local fetch_secrets
-do
-    local retrieve_refs
-    -- 迭代解析refs中value存在的引用秘钥
-    function retrieve_refs(refs)
-        for k, v in pairs(refs) do
-            local typ = type(v)
-            if typ == "string" then
-                refs[k] = fetch(v) or v
-            elseif typ == "table" then
-                retrieve_refs(v)
-            end
-        end
-        return refs
-    end
-=======
->>>>>>> 7816e92b
 
 local function fetch(uri, use_cache)
     -- do a quick filter to improve retrieval speed
@@ -268,15 +226,6 @@
         return nil
     end
 
-<<<<<<< HEAD
-    -- 解析refs中存在的引用格式的秘钥
-    function fetch_secrets(refs, cache, key, version)
-        if not refs or type(refs) ~= "table" then
-            return nil
-        end
-        if not cache then       -- 不允许缓存
-            return retrieve(refs)
-=======
     if not use_cache then
         local val, err = fetch_by_uri(uri)
         if err then
@@ -296,7 +245,6 @@
             refs[k] = fetch(v, use_cache) or v
         elseif typ == "table" then
             retrieve_refs(v, use_cache)
->>>>>>> 7816e92b
         end
     end
     return refs
