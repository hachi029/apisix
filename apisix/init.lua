--- conflicted
+++ resolved
@@ -248,39 +248,23 @@
     return ctx
 end
 
-<<<<<<< HEAD
 -- 解析route上的域名
-local function parse_domain_in_route(route)
-    local nodes = route.value.upstream.nodes
     -- 遍历nodes, 如果某个node是域名，则将其解析为ip
-=======
 local function parse_domain_in_route(route)
     local nodes = route.value.upstream.dns_nodes
->>>>>>> 7816e92b
     local new_nodes, err = upstream_util.parse_domain_for_nodes(nodes)
     if not new_nodes then
         return nil, err
     end
 
-<<<<<<< HEAD
     local up_conf = route.dns_value and route.dns_value.upstream
     -- 比较new_nodes 与up_conf是否相同，比较字段 包括host", "port", "weight", "priority", "metadata"
-=======
     local up_conf = route.value.upstream
->>>>>>> 7816e92b
     local ok = upstream_util.compare_upstream_node(up_conf, new_nodes)
     if ok then -- same
         return route
     end
 
-<<<<<<< HEAD
-    -- don't modify the modifiedIndex to avoid plugin cache miss because of DNS resolve result
-    -- has changed
-
-    -- 不一样，更新new_nodes
-    route.dns_value = core.table.deepcopy(route.value, { shallows = { "self.upstream.parent"}})
-    route.dns_value.upstream.nodes = new_nodes
-=======
     local nodes_ver = resource.get_nodes_ver(route.value.upstream.resource_key)
     if not nodes_ver then
         nodes_ver = 0
@@ -294,7 +278,6 @@
     local route_log = core.table.deepcopy(route)
     route_log.value.plugins = nil
     route_log.value.auth_conf = nil
->>>>>>> 7816e92b
     core.log.info("parse route which contain domain: ",
                 core.json.delay_encode(route_log, true))
     return route
@@ -547,13 +530,7 @@
 
         local route_val = route.value
 
-<<<<<<< HEAD
-        api_ctx.matched_upstream = (route.dns_value and
-                                    route.dns_value.upstream)
-                                   or route_val.upstream -- 如果是route上内嵌的upstream
-=======
         api_ctx.matched_upstream = route_val.upstream
->>>>>>> 7816e92b
     end
 
     --ssl 相关
@@ -757,12 +734,8 @@
     -- args arguments in the request line
     api_ctx.var.request_uri = api_ctx.var.uri .. api_ctx.var.is_args .. (api_ctx.var.args or "")
 
-<<<<<<< HEAD
-    -- 执行路由匹配
-=======
     handle_x_forwarded_headers(api_ctx)
 
->>>>>>> 7816e92b
     router.router_http.match(api_ctx)
 
     local route = api_ctx.matched_route
@@ -974,13 +947,9 @@
     end
 
     local up_conf = api_ctx.upstream_conf
-<<<<<<< HEAD
-    local passive = up_conf.checks.passive
-    if not passive then     --如果未开启被动健康检查，直接返回
-=======
     local passive = up_conf.checks and up_conf.checks.passive
+    --如果未开启被动健康检查，直接返回
     if not passive then
->>>>>>> 7816e92b
         return
     end
 
