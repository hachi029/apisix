--
-- Licensed to the Apache Software Foundation (ASF) under one or more
-- contributor license agreements.  See the NOTICE file distributed with
-- this work for additional information regarding copyright ownership.
-- The ASF licenses this file to You under the Apache License, Version 2.0
-- (the "License"); you may not use this file except in compliance with
-- the License.  You may obtain a copy of the License at
--
--     http://www.apache.org/licenses/LICENSE-2.0
--
-- Unless required by applicable law or agreed to in writing, software
-- distributed under the License is distributed on an "AS IS" BASIS,
-- WITHOUT WARRANTIES OR CONDITIONS OF ANY KIND, either express or implied.
-- See the License for the specific language governing permissions and
-- limitations under the License.
--
local require = require
local core = require("apisix.core")
local discovery = require("apisix.discovery.init").discovery
local upstream_util = require("apisix.utils.upstream")
local apisix_ssl = require("apisix.ssl")
local events = require("apisix.events")
local error = error
local tostring = tostring
local ipairs = ipairs
local pairs = pairs
local pcall = pcall
local ngx_var = ngx.var
local is_http = ngx.config.subsystem == "http"
local upstreams
local healthcheck


local set_upstream_tls_client_param
local ok, apisix_ngx_upstream = pcall(require, "resty.apisix.upstream")
if ok then
    set_upstream_tls_client_param = apisix_ngx_upstream.set_cert_and_key
else
    set_upstream_tls_client_param = function ()
        return nil, "need to build APISIX-Runtime to support upstream mTLS"
    end
end

local set_stream_upstream_tls
if not is_http then
    local ok, apisix_ngx_stream_upstream = pcall(require, "resty.apisix.stream.upstream")
    if ok then
        set_stream_upstream_tls = apisix_ngx_stream_upstream.set_tls
    else
        set_stream_upstream_tls = function ()
            return nil, "need to build APISIX-Runtime to support TLS over TCP upstream"
        end
    end
end



local HTTP_CODE_UPSTREAM_UNAVAILABLE = 503
local _M = {}


local function set_directly(ctx, key, ver, conf)
    if not ctx then
        error("missing argument ctx", 2)
    end
    if not key then
        error("missing argument key", 2)
    end
    if not ver then
        error("missing argument ver", 2)
    end
    if not conf then
        error("missing argument conf", 2)
    end

    ctx.upstream_conf = conf
    ctx.upstream_version = ver
    ctx.upstream_key = key
    return
end
_M.set = set_directly

-- 销毁健康检查器
local function release_checker(healthcheck_parent)
    if not healthcheck_parent or not healthcheck_parent.checker then
        return
    end
    local checker = healthcheck_parent.checker
    core.log.info("try to release checker: ", tostring(checker))
    checker:delayed_clear(3)
    checker:stop()
end


local function get_healthchecker_name(value)
    return "upstream#" .. value.key
end
_M.get_healthchecker_name = get_healthchecker_name

-- 创建健康检查器
local function create_checker(upstream)
    if healthcheck == nil then
        healthcheck = require("resty.healthcheck")
    end

    local healthcheck_parent = upstream.parent  -- 可能是route 或 service
    -- 如果已经有healthcheck，不再创建
    if healthcheck_parent.checker and healthcheck_parent.checker_upstream == upstream then
        return healthcheck_parent.checker
    end

    if upstream.is_creating_checker then
        core.log.info("another request is creating new checker")
        return nil
    end
    upstream.is_creating_checker = true     --标识正在创建

    core.log.debug("events module used by the healthcheck: ", events.events_module,
                    ", module name: ",events:get_healthcheck_events_modele())

    -- https://github.com/api7/lua-resty-healthcheck apisix自己版本的healthcheck，相对于kong的实现修改了很多
    local checker, err = healthcheck.new({
        name = get_healthchecker_name(healthcheck_parent),
        shm_name = "upstream-healthcheck",
        checks = upstream.checks,
        -- the events.init_worker will be executed in the init_worker phase,
        -- events.healthcheck_events_module is set
        -- while the healthcheck object is executed in the http access phase,
        -- so it can be used here
        events_module = events:get_healthcheck_events_modele(), -- "resty.events" or "resty.worker.events"
    })

    if not checker then
        core.log.error("fail to create healthcheck instance: ", err)
        upstream.is_creating_checker = nil
        return nil
    end

    if healthcheck_parent.checker then
        -- fire= true, 取消的同时也会调用clean_handler
        local ok, err = pcall(core.config_util.cancel_clean_handler, healthcheck_parent,
                                              healthcheck_parent.checker_idx, true)
        if not ok then
            core.log.error("cancel clean handler error: ", err)
        end
    end

    core.log.info("create new checker: ", tostring(checker))

    local host = upstream.checks and upstream.checks.active and upstream.checks.active.host
    local port = upstream.checks and upstream.checks.active and upstream.checks.active.port
    local up_hdr = upstream.pass_host == "rewrite" and upstream.upstream_host
    local use_node_hdr = upstream.pass_host == "node" or nil
    for _, node in ipairs(upstream.nodes) do
        local host_hdr = up_hdr or (use_node_hdr and node.domain)
        local ok, err = checker:add_target(node.host, port or node.port, host,
                                           true, host_hdr)
        if not ok then
            core.log.error("failed to add new health check target: ", node.host, ":",
                    port or node.port, " err: ", err)
        end
    end

    local check_idx, err = core.config_util.add_clean_handler(healthcheck_parent, release_checker)
    if not check_idx then       -- 添加失败
        upstream.is_creating_checker = nil
        checker:clear()
        checker:stop()
        core.log.error("failed to add clean handler, err:",
            err, " healthcheck parent:", core.json.delay_encode(healthcheck_parent, true))

        return nil
    end

    healthcheck_parent.checker = checker
    healthcheck_parent.checker_upstream = upstream
    healthcheck_parent.checker_idx = check_idx

    upstream.is_creating_checker = nil

    return checker
end


local function fetch_healthchecker(upstream)
    if not upstream.checks then
        return nil
    end

    return create_checker(upstream)
end


local function set_upstream_scheme(ctx, upstream)
    -- plugins like proxy-rewrite may already set ctx.upstream_scheme
    if not ctx.upstream_scheme then
        -- the old configuration doesn't have scheme field, so fallback to "http"
        ctx.upstream_scheme = upstream.scheme or "http"
    end

    ctx.var["upstream_scheme"] = ctx.upstream_scheme
end
_M.set_scheme = set_upstream_scheme

local scheme_to_port = {
    http = 80,
    https = 443,
    grpc = 80,
    grpcs = 443,
}


_M.scheme_to_port = scheme_to_port

-- 主要是如果node没有配置port, 则根据scheme填充默认node的端口: 80/443
local function fill_node_info(up_conf, scheme, is_stream)
    local nodes = up_conf.nodes
    if up_conf.nodes_ref == nodes then
        -- filled
        return true
    end

    local need_filled = false
    for _, n in ipairs(nodes) do
        if not is_stream and not n.port then
            if up_conf.scheme ~= scheme then
                return nil, "Can't detect upstream's scheme. " ..
                            "You should either specify a port in the node " ..
                            "or specify the upstream.scheme explicitly"
            end

            need_filled = true
        end

        if not n.priority then
            need_filled = true
        end
    end

    up_conf.original_nodes = nodes

    if not need_filled then
        up_conf.nodes_ref = nodes
        return true
    end

    local filled_nodes = core.table.new(#nodes, 0)
    for i, n in ipairs(nodes) do
        if not n.port or not n.priority then
            filled_nodes[i] = core.table.clone(n)

            if not is_stream and not n.port then
                filled_nodes[i].port = scheme_to_port[scheme]
            end

            -- fix priority for non-array nodes and nodes from service discovery
            if not n.priority then
                filled_nodes[i].priority = 0
            end
        else
            filled_nodes[i] = n
        end
    end

    up_conf.nodes_ref = filled_nodes
    up_conf.nodes = filled_nodes
    return true
end

-- service_name 与nodes 二选一，用于服务发现； 如果node个数>1, 创建健康检查器
--
function _M.set_by_route(route, api_ctx)
    if api_ctx.upstream_conf then
        -- upstream_conf has been set by traffic-split plugin
        return
    end

    local up_conf = api_ctx.matched_upstream
    if not up_conf then     -- upstream为nil, 返回503
        return 503, "missing upstream configuration in Route or Service"
    end
    -- core.log.info("up_conf: ", core.json.delay_encode(up_conf, true))

    -- service_name 与nodes 二选一，用于服务发现
    if up_conf.service_name then
        if not discovery then
            return 503, "discovery is uninitialized"
        end
        if not up_conf.discovery_type then
            return 503, "discovery server need appoint"
        end

        local dis = discovery[up_conf.discovery_type]   -- 具体的discovery类型
        if not dis then
            local err = "discovery " .. up_conf.discovery_type .. " is uninitialized"
            return 503, err
        end

        -- 从discovery获取service_name对应的节点列表
        local new_nodes, err = dis.nodes(up_conf.service_name, up_conf.discovery_args)
        if not new_nodes then
            return HTTP_CODE_UPSTREAM_UNAVAILABLE, "no valid upstream node: " .. (err or "nil")
        end

        -- 节点是否有变更
        local same = upstream_util.compare_upstream_node(up_conf, new_nodes)
        if not same then  -- 发生了变更，更新为新的nodes
            local pass, err = core.schema.check(core.schema.discovery_nodes, new_nodes)
            if not pass then
                return HTTP_CODE_UPSTREAM_UNAVAILABLE, "invalid nodes format: " .. err
            end

            local new_up_conf = core.table.clone(up_conf)
            new_up_conf.nodes = new_nodes
            new_up_conf.original_nodes = up_conf.nodes

            core.log.info("discover new upstream from ", up_conf.service_name, ", type ",
                          up_conf.discovery_type, ": ",
                          core.json.delay_encode(new_up_conf, true))

            local parent = up_conf.parent
            if parent.value.upstream then
                -- the up_conf comes from route or service
                parent.value.upstream = new_up_conf
            else
                parent.value = new_up_conf
            end
            up_conf = new_up_conf
        end
    end

    local id = up_conf.parent.value.id
    local conf_version = up_conf.parent.modifiedIndex
    -- include the upstream object as part of the version, because the upstream will be changed
    -- by service discovery or dns resolver.
    set_directly(api_ctx, id, conf_version .. "#" .. tostring(up_conf), up_conf)

    local nodes_count = up_conf.nodes and #up_conf.nodes or 0
    if nodes_count == 0 then
        release_checker(up_conf.parent)
        return HTTP_CODE_UPSTREAM_UNAVAILABLE, "no valid upstream node"
    end

    -- subsystem非http代理
    if not is_http then
        -- 根据scheme填充默认node的端口
        local ok, err = fill_node_info(up_conf, nil, true)
        if not ok then
            return 503, err
        end

        local scheme = up_conf.scheme
        if scheme == "tls" then
            local ok, err = set_stream_upstream_tls()
            if not ok then
                return 503, err
            end

            local sni = apisix_ssl.server_name()
            if sni then
                ngx_var.upstream_sni = sni
            end
        end

        return
    end

    -- 设置 ctx.upstream_scheme http or https
    set_upstream_scheme(api_ctx, up_conf)

    -- 根据scheme填充默认node的端口
    local ok, err = fill_node_info(up_conf, api_ctx.upstream_scheme, false)
    if not ok then
        return 503, err
    end

<<<<<<< HEAD
    if nodes_count > 1 then
        local checker = fetch_healthchecker(up_conf) -- 如果upstream配置了健康检查，创建健康检查器
        api_ctx.up_checker = checker
    end
=======
    local checker = fetch_healthchecker(up_conf)
    api_ctx.up_checker = checker
>>>>>>> d0d56943

    -- ssl相关
    local scheme = up_conf.scheme
    if (scheme == "https" or scheme == "grpcs") and up_conf.tls then

        local client_cert, client_key
        if up_conf.tls.client_cert_id then
            client_cert = api_ctx.upstream_ssl.cert
            client_key = api_ctx.upstream_ssl.key
        else
            client_cert = up_conf.tls.client_cert
            client_key = up_conf.tls.client_key
        end

        -- the sni here is just for logging
        local sni = api_ctx.var.upstream_host
        -- 根据 sni 查找证书
        local cert, err = apisix_ssl.fetch_cert(sni, client_cert)
        if not ok then
            return 503, err
        end

        local key, err = apisix_ssl.fetch_pkey(sni, client_key)
        if not ok then
            return 503, err
        end

        if scheme == "grpcs" then
            api_ctx.upstream_grpcs_cert = cert
            api_ctx.upstream_grpcs_key = key
        else
            local ok, err = set_upstream_tls_client_param(cert, key)
            if not ok then
                return 503, err
            end
        end
    end

    return
end


function _M.set_grpcs_upstream_param(ctx)
    if ctx.upstream_grpcs_cert then
        local cert = ctx.upstream_grpcs_cert
        local key = ctx.upstream_grpcs_key
        local ok, err = set_upstream_tls_client_param(cert, key)
        if not ok then
            return 503, err
        end
    end
end


function _M.upstreams()
    if not upstreams then
        return nil, nil
    end

    return upstreams.values, upstreams.conf_version
end


function _M.check_schema(conf)
    return core.schema.check(core.schema.upstream, conf)
end


local function get_chash_key_schema(hash_on)
    if not hash_on then
        return nil, "hash_on is nil"
    end

    if hash_on == "vars" then
        return core.schema.upstream_hash_vars_schema
    end

    if hash_on == "header" or hash_on == "cookie" then
        return core.schema.upstream_hash_header_schema
    end

    if hash_on == "consumer" then
        return nil, nil
    end

    if hash_on == "vars_combinations" then
        return core.schema.upstream_hash_vars_combinations_schema
    end

    return nil, "invalid hash_on type " .. hash_on
end


local function check_upstream_conf(in_dp, conf)
    if not in_dp then
        local ok, err = core.schema.check(core.schema.upstream, conf)
        if not ok then
            return false, "invalid configuration: " .. err
        end

        if conf.nodes and not core.table.isarray(conf.nodes) then
            local port
            for addr,_ in pairs(conf.nodes) do
                _, port = core.utils.parse_addr(addr)
                if port then
                    if port < 1 or port > 65535 then
                        return false, "invalid port " .. tostring(port)
                    end
                end
            end
        end

        local ssl_id = conf.tls and conf.tls.client_cert_id
        if ssl_id then
            local key = "/ssls/" .. ssl_id
            local res, err = core.etcd.get(key)
            if not res then
                return nil, "failed to fetch ssl info by "
                                    .. "ssl id [" .. ssl_id .. "]: " .. err
            end

            if res.status ~= 200 then
                return nil, "failed to fetch ssl info by "
                                    .. "ssl id [" .. ssl_id .. "], "
                                    .. "response code: " .. res.status
            end
            if res.body and res.body.node and
                res.body.node.value and res.body.node.value.type ~= "client" then

                return nil, "failed to fetch ssl info by "
                                    .. "ssl id [" .. ssl_id .. "], "
                                    .. "wrong ssl type"
            end
        end

        -- encrypt the key in the admin
        if conf.tls and conf.tls.client_key then
            conf.tls.client_key = apisix_ssl.aes_encrypt_pkey(conf.tls.client_key)
        end
    end

    if is_http then
        if conf.pass_host == "rewrite" and
            (conf.upstream_host == nil or conf.upstream_host == "")
        then
            return false, "`upstream_host` can't be empty when `pass_host` is `rewrite`"
        end
    end

    if conf.tls and conf.tls.client_cert then
        local cert = conf.tls.client_cert
        local key = conf.tls.client_key
        local ok, err = apisix_ssl.validate(cert, key)
        if not ok then
            return false, err
        end
    end

    if conf.type ~= "chash" then
        return true
    end

    if conf.hash_on ~= "consumer" and not conf.key then
        return false, "missing key"
    end

    local key_schema, err = get_chash_key_schema(conf.hash_on)
    if err then
        return false, "type is chash, err: " .. err
    end

    if key_schema then
        local ok, err = core.schema.check(key_schema, conf.key)
        if not ok then
            return false, "invalid configuration: " .. err
        end
    end

    return true
end


function _M.check_upstream_conf(conf)
    return check_upstream_conf(false, conf)
end

-- parent可能是service或route
local function filter_upstream(value, parent)
    if not value then
        return
    end

    value.parent = parent

    if not is_http and value.scheme == "http" then
        -- For L4 proxy, the default scheme is "tcp"
        value.scheme = "tcp"
    end

    if not value.nodes then
        return
    end

    -- nodes如果是array, 仅仅更新parent.has_domain
    -- nodes如果不是array, 改为array, 更新parent.has_domain
    local nodes = value.nodes
    if core.table.isarray(nodes) then
        for _, node in ipairs(nodes) do
            local host = node.host
            if not core.utils.parse_ipv4(host) and
                    not core.utils.parse_ipv6(host) then
                parent.has_domain = true
                break
            end
        end
    else
        local new_nodes = core.table.new(core.table.nkeys(nodes), 0)
        for addr, weight in pairs(nodes) do
            local host, port = core.utils.parse_addr(addr)
            if not core.utils.parse_ipv4(host) and
                    not core.utils.parse_ipv6(host) then
                parent.has_domain = true
            end
            local node = {
                host = host,
                port = port,
                weight = weight,
            }
            core.table.insert(new_nodes, node)
        end
        value.nodes = new_nodes
    end
end
_M.filter_upstream = filter_upstream


function _M.init_worker()
    local err
    upstreams, err = core.config.new("/upstreams", {
            automatic = true,
            item_schema = core.schema.upstream,
            -- also check extra fields in the DP side
            checker = function (item, schema_type)
                return check_upstream_conf(true, item)
            end,
            filter = function(upstream)
                upstream.has_domain = false

                filter_upstream(upstream.value, upstream)

                core.log.info("filter upstream: ", core.json.delay_encode(upstream, true))
            end,
        })
    if not upstreams then
        error("failed to create etcd instance for fetching upstream: " .. err)
        return
    end
end


function _M.get_by_id(up_id)
    local upstream
    local upstreams = core.config.fetch_created_obj("/upstreams")
    if upstreams then
        upstream = upstreams:get(tostring(up_id))
    end

    if not upstream then
        core.log.error("failed to find upstream by id: ", up_id)
        return nil
    end

    if upstream.has_domain then
        local err
        upstream, err = upstream_util.parse_domain_in_up(upstream)
        if err then
            core.log.error("failed to get resolved upstream: ", err)
            return nil
        end
    end

    core.log.info("parsed upstream: ", core.json.delay_encode(upstream, true))
    return upstream.dns_value or upstream.value
end


return _M<|MERGE_RESOLUTION|>--- conflicted
+++ resolved
@@ -268,7 +268,6 @@
 end
 
 -- service_name 与nodes 二选一，用于服务发现； 如果node个数>1, 创建健康检查器
---
 function _M.set_by_route(route, api_ctx)
     if api_ctx.upstream_conf then
         -- upstream_conf has been set by traffic-split plugin
@@ -374,15 +373,8 @@
         return 503, err
     end
 
-<<<<<<< HEAD
-    if nodes_count > 1 then
-        local checker = fetch_healthchecker(up_conf) -- 如果upstream配置了健康检查，创建健康检查器
-        api_ctx.up_checker = checker
-    end
-=======
     local checker = fetch_healthchecker(up_conf)
     api_ctx.up_checker = checker
->>>>>>> d0d56943
 
     -- ssl相关
     local scheme = up_conf.scheme
