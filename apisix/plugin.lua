--
-- Licensed to the Apache Software Foundation (ASF) under one or more
-- contributor license agreements.  See the NOTICE file distributed with
-- this work for additional information regarding copyright ownership.
-- The ASF licenses this file to You under the Apache License, Version 2.0
-- (the "License"); you may not use this file except in compliance with
-- the License.  You may obtain a copy of the License at
--
--     http://www.apache.org/licenses/LICENSE-2.0
--
-- Unless required by applicable law or agreed to in writing, software
-- distributed under the License is distributed on an "AS IS" BASIS,
-- WITHOUT WARRANTIES OR CONDITIONS OF ANY KIND, either express or implied.
-- See the License for the specific language governing permissions and
-- limitations under the License.
--
local require       = require
local core          = require("apisix.core")
local config_util   = require("apisix.core.config_util")
local enable_debug  = require("apisix.debug").enable_debug
local wasm          = require("apisix.wasm")
local expr          = require("resty.expr.v1")
local apisix_ssl    = require("apisix.ssl")
local re_split      = require("ngx.re").split
local ngx           = ngx
local crc32         = ngx.crc32_short
local ngx_exit      = ngx.exit
local pkg_loaded    = package.loaded
local sort_tab      = table.sort
local pcall         = pcall
local ipairs        = ipairs
local pairs         = pairs
local type          = type
local tostring      = tostring
local error         = error
-- make linter happy to avoid error: getting the Lua global "load"
-- luacheck: globals load, ignore lua_load
local lua_load          = load
local is_http       = ngx.config.subsystem == "http"
-- 已加载的插件
local local_plugins = core.table.new(32, 0)
-- 插件名称与插件的映射，key为plugin.name,value为require 返回的实例。记录了已经加载的插件
local local_plugins_hash    = core.table.new(0, 32)
local stream_local_plugins  = core.table.new(32, 0)
local stream_local_plugins_hash = core.table.new(0, 32)


local merged_route = core.lrucache.new({
    ttl = 300, count = 512
})
local merged_stream_route = core.lrucache.new({
    ttl = 300, count = 512
})
local expr_lrucache = core.lrucache.new({
    ttl = 300, count = 512
})
local meta_pre_func_load_lrucache = core.lrucache.new({
    ttl = 300, count = 512
})
local local_conf
local check_plugin_metadata

local _M = {
    version         = 0.3,

    load_times      = 0,        --插件加载次数，每load一次加1
    plugins         = local_plugins,
    plugins_hash    = local_plugins_hash,

    stream_load_times= 0,
    stream_plugins  = stream_local_plugins,
    stream_plugins_hash = stream_local_plugins_hash,
}


local function plugin_attr(name)
    -- TODO: get attr from synchronized data
    local local_conf = core.config.local_conf()
    return core.table.try_read_attr(local_conf, "plugin_attr", name)
end
_M.plugin_attr = plugin_attr


local function sort_plugin(l, r)
    return l.priority > r.priority
end

local function custom_sort_plugin(l, r)
    return l._meta.priority > r._meta.priority
end

local function check_disable(plugin_conf)
    if not plugin_conf then
        return nil
    end

    if not plugin_conf._meta then
       return nil
    end

    if type(plugin_conf._meta) ~= "table" then
        return nil
    end

    return plugin_conf._meta.disable
end

local PLUGIN_TYPE_HTTP = 1
local PLUGIN_TYPE_STREAM = 2
local PLUGIN_TYPE_HTTP_WASM = 3
-- unload插件，如果插件有destroy方法，执行之，并将其从已加载模块中移除 package.loaded[plugin] = nil
local function unload_plugin(name, plugin_type)
    if plugin_type == PLUGIN_TYPE_HTTP_WASM then
        return
    end

    local pkg_name = "apisix.plugins." .. name
    if plugin_type == PLUGIN_TYPE_STREAM then
        pkg_name = "apisix.stream.plugins." .. name
    end

    local old_plugin = pkg_loaded[pkg_name]
    if old_plugin and type(old_plugin.destroy) == "function" then
        old_plugin.destroy()
    end

    pkg_loaded[pkg_name] = nil
end

-- name: 插件名称； plugins_list: 出参 {}；
-- require plugin ; 执行插件的init方法
local function load_plugin(name, plugins_list, plugin_type)
    local ok, plugin
    --1. require plugin
    if plugin_type == PLUGIN_TYPE_HTTP_WASM  then
        -- for wasm plugin, we pass the whole attrs instead of name
        ok, plugin = wasm.require(name)
        name = name.name
    else
        local pkg_name = "apisix.plugins." .. name
        if plugin_type == PLUGIN_TYPE_STREAM then
            pkg_name = "apisix.stream.plugins." .. name
        end

        ok, plugin = pcall(require, pkg_name)
    end

    if not ok then
        core.log.error("failed to load plugin [", name, "] err: ", plugin)
        return
    end

    -- 2. 校验
    if not plugin.priority then
        core.log.error("invalid plugin [", name,
                        "], missing field: priority")
        return
    end

    if not plugin.version then
        core.log.error("invalid plugin [", name, "] missing field: version")
        return
    end

    if type(plugin.schema) ~= "table" then
        core.log.error("invalid plugin [", name, "] schema field")
        return
    end

    if not plugin.schema.properties then
        plugin.schema.properties = {}
    end

    local properties = plugin.schema.properties
    local plugin_injected_schema = core.schema.plugin_injected_schema

    if plugin.schema['$comment'] ~= plugin_injected_schema['$comment'] then
        if properties._meta then
            core.log.error("invalid plugin [", name,
                           "]: found forbidden '_meta' field in the schema")
            return
        end

        properties._meta = plugin_injected_schema._meta
        -- new injected fields should be added under `_meta`
        -- 1. so we won't break user's code when adding any new injected fields
        -- 2. the semantics is clear, especially in the doc and in the caller side

        plugin.schema['$comment'] = plugin_injected_schema['$comment']
    end

    plugin.name = name
    plugin.attr = plugin_attr(name) -- plugin_attr, apisix.cli.config.lua
    core.table.insert(plugins_list, plugin)

    -- 插件初始化
    if plugin.init then
        plugin.init()
    end

    -- 向workflow插件注册action.目前只有limit-count插件实现了这个方法
    if plugin.workflow_handler then
        plugin.workflow_handler()
    end

    return
end


-- reload
-- 重新加载插件，如果插件已经加载过，会先执行unload
local function load(plugin_names, wasm_plugin_names)
    local processed = {}
    for _, name in ipairs(plugin_names) do
        if processed[name] == nil then
            processed[name] = true
        end
    end
    for _, attrs in ipairs(wasm_plugin_names) do
        if processed[attrs.name] == nil then
            processed[attrs.name] = attrs
        end
    end

    core.log.warn("new plugins: ", core.json.delay_encode(processed))

    -- 对已经加载的插件执行unload， 执行插件的destroy方法
    for name, plugin in pairs(local_plugins_hash) do
        local ty = PLUGIN_TYPE_HTTP
        if plugin.type == "wasm" then
            ty = PLUGIN_TYPE_HTTP_WASM
        end
        unload_plugin(name, ty)
    end

    core.table.clear(local_plugins)
    core.table.clear(local_plugins_hash)

    for name, value in pairs(processed) do
        local ty = PLUGIN_TYPE_HTTP
        if type(value) == "table" then
            ty = PLUGIN_TYPE_HTTP_WASM
            name = value
        end
        load_plugin(name, local_plugins, ty)
    end

    -- sort by plugin's priority
    if #local_plugins > 1 then
        --只是根据plugin.priority进行排序 return l.priority > r.priority
        sort_tab(local_plugins, sort_plugin)
    end

    for i, plugin in ipairs(local_plugins) do
        local_plugins_hash[plugin.name] = plugin
        if enable_debug() then
            core.log.warn("loaded plugin and sort by priority:",
                          " ", plugin.priority,
                          " name: ", plugin.name)
        end
    end

    _M.load_times = _M.load_times + 1
    core.log.info("load plugin times: ", _M.load_times)
    return true
end


local function load_stream(plugin_names)
    local processed = {}
    for _, name in ipairs(plugin_names) do
        if processed[name] == nil then
            processed[name] = true
        end
    end

    core.log.warn("new plugins: ", core.json.delay_encode(processed))

    for name in pairs(stream_local_plugins_hash) do
        unload_plugin(name, PLUGIN_TYPE_STREAM)
    end

    core.table.clear(stream_local_plugins)
    core.table.clear(stream_local_plugins_hash)

    for name in pairs(processed) do
        load_plugin(name, stream_local_plugins, PLUGIN_TYPE_STREAM)
    end

    -- sort by plugin's priority
    if #stream_local_plugins > 1 then
        sort_tab(stream_local_plugins, sort_plugin)
    end

    for i, plugin in ipairs(stream_local_plugins) do
        stream_local_plugins_hash[plugin.name] = plugin
        if enable_debug() then
            core.log.warn("loaded stream plugin and sort by priority:",
                          " ", plugin.priority,
                          " name: ", plugin.name)
        end
    end

    _M.stream_load_times = _M.stream_load_times + 1
    core.log.info("stream plugins: ",
                  core.json.delay_encode(stream_local_plugins, true))
    core.log.info("load stream plugin times: ", _M.stream_load_times)
    return true
end

-- 如果config为nil, 读取本地conf;否则使用config中的
-- 返回配置里的http_plugin_names和stream_plugin_names
-- return false, http_plugin_names, stream_plugin_names
local function get_plugin_names(config)
    local http_plugin_names
    local stream_plugin_names

    if not config then
        -- called during starting or hot reload in admin
        local err
        local_conf, err = core.config.local_conf(true) -- true 会强制重新读取本地文件，而不是缓存
        if not local_conf then
            -- the error is unrecoverable, so we need to raise it
            error("failed to load the configuration file: " .. err)
        end

        http_plugin_names = local_conf.plugins
        stream_plugin_names = local_conf.stream_plugins
    else
        -- called during synchronizing plugin data
        http_plugin_names = {}
        stream_plugin_names = {}
        local plugins_conf = config.value
        -- plugins_conf can be nil when another instance writes into etcd key "/apisix/plugins/"
        if not plugins_conf then
            return true
        end

        for _, conf in ipairs(plugins_conf) do
            if conf.stream then
                core.table.insert(stream_plugin_names, conf.name)
            else
                core.table.insert(http_plugin_names, conf.name)
            end
        end
    end

    return false, http_plugin_names, stream_plugin_names
end

-- init_worker -> plugin.init_worker-> load
-- 加载插件
function _M.load(config)
    local ignored, http_plugin_names, stream_plugin_names = get_plugin_names(config)
    if ignored then -- 传入的config中没有插件配置
        return local_plugins
    end

    -- exporter插件的特殊处理
    local exporter = require("apisix.plugins.prometheus.exporter")

    if ngx.config.subsystem == "http" then
        if not http_plugin_names then
            core.log.error("failed to read plugin list from local file")
        else
            local wasm_plugin_names = {}
            if local_conf.wasm then
                wasm_plugin_names = local_conf.wasm.plugins
            end
-- 加载http插件， 这里是reload, 如果插件已经被加载过，会重新加载
            local ok, err = load(http_plugin_names, wasm_plugin_names)
            if not ok then
                core.log.error("failed to load plugins: ", err)
            end

            local enabled = core.table.array_find(http_plugin_names, "prometheus") ~= nil
            local active  = exporter.get_prometheus() ~= nil
            if not enabled then
                exporter.destroy()
            end
            if enabled and not active then
                exporter.http_init()
            end
        end
    end

    if not stream_plugin_names then
        core.log.warn("failed to read stream plugin list from local file")
    else
-- 加载stream http插件
        local ok, err = load_stream(stream_plugin_names)
        if not ok then
            core.log.error("failed to load stream plugins: ", err)
        end
    end

    -- for test
    return local_plugins
end


function _M.exit_worker()
    for name, plugin in pairs(local_plugins_hash) do
        local ty = PLUGIN_TYPE_HTTP
        if plugin.type == "wasm" then
            ty = PLUGIN_TYPE_HTTP_WASM
        end
        unload_plugin(name, ty)
    end

    -- we need to load stream plugin so that we can check their schemas in
    -- Admin API. Maybe we can avoid calling `load` in this case? So that
    -- we don't need to call `destroy` too
    for name in pairs(stream_local_plugins_hash) do
        unload_plugin(name, PLUGIN_TYPE_STREAM)
    end
end


local function trace_plugins_info_for_debug(ctx, plugins)
    if not enable_debug() then
        return
    end

    if not plugins then
        if is_http and not ngx.headers_sent then
            core.response.add_header("Apisix-Plugins", "no plugin")
        else
            core.log.warn("Apisix-Plugins: no plugin")
        end

        return
    end

    local t = {}
    for i = 1, #plugins, 2 do
        core.table.insert(t, plugins[i].name)
    end
    if is_http and not ngx.headers_sent then
        if ctx then
            local debug_headers = ctx.debug_headers
            if not debug_headers then
                debug_headers = core.table.new(0, 5)
            end
            for i, v in ipairs(t) do
                debug_headers[v] = true
            end
            ctx.debug_headers = debug_headers
        end
    else
        core.log.warn("Apisix-Plugins: ", core.table.concat(t, ", "))
    end
end

-- 执行plugin_conf._meta.filter, filter是一个表达式  {["arg_version", "==", "v2"]}
-- 动态控制插件是否执行：https://apisix.apache.org/zh/docs/apisix/terminology/plugin/#%E5%8A%A8%E6%80%81%E6%8E%A7%E5%88%B6%E6%8F%92%E4%BB%B6%E6%89%A7%E8%A1%8C%E7%8A%B6%E6%80%81
local function meta_filter(ctx, plugin_name, plugin_conf)
    local filter = plugin_conf._meta and plugin_conf._meta.filter
    if not filter then
        return true
    end

    local match_cache_key =
        ctx.conf_type .. "#" .. ctx.conf_id .. "#"
            .. ctx.conf_version .. "#" .. plugin_name .. "#meta_filter_matched"
    if ctx[match_cache_key] ~= nil then
        return ctx[match_cache_key]
    end

    local ex, ok, err
    if ctx then
        ex, err = expr_lrucache(plugin_name .. ctx.conf_type .. ctx.conf_id,
                                 ctx.conf_version, expr.new, filter)
    else
        ex, err = expr.new(filter)
    end
    if not ex then
        core.log.warn("failed to get the 'vars' expression: ", err ,
                         " plugin_name: ", plugin_name)
        return true
    end
    ok, err = ex:eval(ctx.var)
    if err then
        core.log.warn("failed to run the 'vars' expression: ", err,
                         " plugin_name: ", plugin_name)
        return true
    end

    ctx[match_cache_key] = ok
    return ok
end


-- 主要对插件进行排序，过滤不需要执行的插件
-- conf: rule; plugins: 出参 {}， 返回的也是 plugins
-- conf可以包含多个插件 {"plugins":{{name:"limit-count"},{..}}}
function _M.filter(ctx, conf, plugins, route_conf, phase)
    local user_plugin_conf = conf.value.plugins
    -- 没有插件
    if user_plugin_conf == nil or
       core.table.nkeys(user_plugin_conf) == 0 then
        trace_plugins_info_for_debug(nil, nil)
        -- when 'plugins' is given, always return 'plugins' itself instead
        -- of another one
        return plugins or core.tablepool.fetch("plugins", 0, 0)
    end

    local custom_sort = false
    -- 路由上的插件
    local route_plugin_conf = route_conf and route_conf.value.plugins
    plugins = plugins or core.tablepool.fetch("plugins", 32, 0)
    for _, plugin_obj in ipairs(local_plugins) do
        local name = plugin_obj.name
        local plugin_conf = user_plugin_conf[name]

        if type(plugin_conf) ~= "table" then  -- type(nil) = nil
            goto continue
        end

<<<<<<< HEAD
        if not check_disable(plugin_conf) then -- 检查plugin_conf._meta.disable
            -- https://apisix.apache.org/zh/docs/apisix/plugin-develop/#%E6%8F%92%E4%BB%B6%E5%91%BD%E5%90%8D%E4%BC%98%E5%85%88%E7%BA%A7%E5%92%8C%E5%85%B6%E4%BB%96
            -- run_policy 字段可以用来控制插件执行。当这个字段设置成 prefer_route 时，
            -- 且该插件同时配置在全局和路由级别，那么只有路由级别的配置生效。
            -- 这里的逻辑处理prefer_route，如果全局和路由都配置了这个插件，且路由上的配置有效，则不执行此global插件
            if plugin_obj.run_policy == "prefer_route" and route_plugin_conf ~= nil then
                local plugin_conf_in_route = route_plugin_conf[name]
                local disable_in_route = check_disable(plugin_conf_in_route)
                if plugin_conf_in_route and not disable_in_route then
                    goto continue
                end
            end
=======
        if check_disable(plugin_conf) then
            goto continue
        end
>>>>>>> d0d56943

        if plugin_obj.run_policy == "prefer_route" and route_plugin_conf ~= nil then
            local plugin_conf_in_route = route_plugin_conf[name]
            local disable_in_route = check_disable(plugin_conf_in_route)
            if plugin_conf_in_route and not disable_in_route then
                goto continue
            end
<<<<<<< HEAD
            core.table.insert(plugins, plugin_obj) -- plugin_obj 是从本地配置拿到的对象
            core.table.insert(plugins, plugin_conf) --plugin_conf 是从etcd中用户配置的对象, 会被传入插件的rewrite/access等方法
=======
>>>>>>> d0d56943
        end

        -- in the rewrite phase, the plugin executes in the following order:
        -- 1. execute the rewrite phase of the plugins on route(including the auth plugins)
        -- 2. merge plugins from consumer and route
        -- 3. execute the rewrite phase of the plugins on consumer(phase: rewrite_in_consumer)
        -- in this case, we need to skip the plugins that was already executed(step 1)
        if phase == "rewrite_in_consumer"
                and (not plugin_conf._from_consumer or plugin_obj.type == "auth") then
            plugin_conf._skip_rewrite_in_consumer = true
        end

        if plugin_conf._meta and plugin_conf._meta.priority then
            custom_sort = true
        end

        core.table.insert(plugins, plugin_obj)
        core.table.insert(plugins, plugin_conf)

        ::continue::
    end

    -- 记录执行了哪些插件到ctx.debug_headers中
    trace_plugins_info_for_debug(ctx, plugins)

    -- 自定义插件优先级： https://apisix.apache.org/zh/docs/apisix/terminology/plugin/#%E8%87%AA%E5%AE%9A%E4%B9%89%E6%8F%92%E4%BB%B6%E4%BC%98%E5%85%88%E7%BA%A7
    -- 所有插件都有默认优先级，但仍然可以通过 priority 配置项来自定义插件优先级，从而改变插件执行顺序。
    -- 只有设置了plugin_conf._meta.priority 才会执行
    -- 使用 plugin_conf._meta.priority 对插件进行重新排序，如果没配置这个字段，则使用插件默认的priority
    if custom_sort then
        local tmp_plugin_objs = core.tablepool.fetch("tmp_plugin_objs", 0, #plugins / 2)
        local tmp_plugin_confs = core.tablepool.fetch("tmp_plugin_confs", #plugins / 2, 0)

        for i = 1, #plugins, 2 do
            local plugin_obj = plugins[i]
            local plugin_conf = plugins[i + 1]

            tmp_plugin_objs[plugin_conf] = plugin_obj
            core.table.insert(tmp_plugin_confs, plugin_conf)

            -- 对于没有配置plugin_conf._meta.priority，使用默认的priority
            if not plugin_conf._meta then
                plugin_conf._meta = core.table.new(0, 1)
                plugin_conf._meta.priority = plugin_obj.priority
            else
                if not plugin_conf._meta.priority then
                    plugin_conf._meta.priority = plugin_obj.priority
                end
            end
        end

        sort_tab(tmp_plugin_confs, custom_sort_plugin) -- sort by plugin_conf._meta.priority

        -- 重新写回plugins数组
        local index
        for i = 1, #tmp_plugin_confs do
            index = i * 2 - 1
            local plugin_conf = tmp_plugin_confs[i]
            local plugin_obj = tmp_plugin_objs[plugin_conf]
            plugins[index] = plugin_obj
            plugins[index + 1] = plugin_conf
        end

        core.tablepool.release("tmp_plugin_objs", tmp_plugin_objs)
        core.tablepool.release("tmp_plugin_confs", tmp_plugin_confs)
    end

    return plugins
end


function _M.stream_filter(user_route, plugins)
    plugins = plugins or core.table.new(#stream_local_plugins * 2, 0)
    local user_plugin_conf = user_route.value.plugins
    if user_plugin_conf == nil then
        trace_plugins_info_for_debug(nil, nil)
        return plugins
    end

    for _, plugin_obj in ipairs(stream_local_plugins) do
        local name = plugin_obj.name
        local plugin_conf = user_plugin_conf[name]

        local disable = check_disable(plugin_conf)
        if type(plugin_conf) == "table" and not disable then
            core.table.insert(plugins, plugin_obj)
            core.table.insert(plugins, plugin_conf)
        end
    end

    trace_plugins_info_for_debug(nil, plugins)

    return plugins
end

-- 将service上配置的插件与route上的插件合并
-- 合并过程，先deepcopy一份service_conf为new_conf，然后用route_conf的非空项逐一覆盖new_conf
-- 包含upstream的合并
-- return new_conf
local function merge_service_route(service_conf, route_conf)
    -- new_conf是合并后的结果。
    local new_conf = core.table.deepcopy(service_conf, { shallows = {"self.value.upstream.parent"}})
    new_conf.value.service_id = new_conf.value.id
    new_conf.value.id = route_conf.value.id
    new_conf.modifiedIndex = route_conf.modifiedIndex

    if route_conf.value.plugins then
        for name, conf in pairs(route_conf.value.plugins) do
            if not new_conf.value.plugins then
                new_conf.value.plugins = {}
            end

            new_conf.value.plugins[name] = conf
        end
    end

    -- route上的upstream配置
    local route_upstream = route_conf.value.upstream
    if route_upstream then
        new_conf.value.upstream = route_upstream
        -- when route's upstream override service's upstream,
        -- the upstream.parent still point to the route
        new_conf.value.upstream_id = nil
        new_conf.has_domain = route_conf.has_domain
    end

    if route_conf.value.upstream_id then
        new_conf.value.upstream_id = route_conf.value.upstream_id
        new_conf.has_domain = route_conf.has_domain
    end

    if route_conf.value.script then
        new_conf.value.script = route_conf.value.script
    end

    if route_conf.value.timeout then
        new_conf.value.timeout = route_conf.value.timeout
    end

    if route_conf.value.name then
        new_conf.value.name = route_conf.value.name
    else
        new_conf.value.name = nil
    end

    if route_conf.value.hosts then
        new_conf.value.hosts = route_conf.value.hosts
    end
    if not new_conf.value.hosts and route_conf.value.host then
        new_conf.value.host = route_conf.value.host
    end

    if route_conf.value.labels then
        new_conf.value.labels = route_conf.value.labels
    end

    -- core.log.info("merged conf : ", core.json.delay_encode(new_conf))
    return new_conf
end

-- 将service上配置的插件与route上的插件合并
-- 合并过程，先deepcopy一份service_conf为new_conf，然后用route_conf的非空项逐一覆盖new_conf
-- 包含upstream的合并
function _M.merge_service_route(service_conf, route_conf)
    core.log.info("service conf: ", core.json.delay_encode(service_conf, true))
    core.log.info("  route conf: ", core.json.delay_encode(route_conf, true))

    --cache key: route_id+route_conf_version+service_conf_version
    local route_service_key = route_conf.value.id .. "#"
        .. route_conf.modifiedIndex .. "#" .. service_conf.modifiedIndex
    -- (key, version, create_obj_fun, ...) 如果key相同且service_conf未发生变更, 则缓存命中
    return merged_route(route_service_key, service_conf,
                        merge_service_route,
                        service_conf, route_conf)
end


local function merge_service_stream_route(service_conf, route_conf)
    -- because many fields in Service are not supported by stream route,
    -- so we copy the stream route as base object
    local new_conf = core.table.deepcopy(route_conf, { shallows = {"self.value.upstream.parent"}})
    if service_conf.value.plugins then
        for name, conf in pairs(service_conf.value.plugins) do
            if not new_conf.value.plugins then
                new_conf.value.plugins = {}
            end

            if not new_conf.value.plugins[name] then
                new_conf.value.plugins[name] = conf
            end
        end
    end

    new_conf.value.service_id = nil

    if not new_conf.value.upstream and service_conf.value.upstream then
        new_conf.value.upstream = service_conf.value.upstream
    end

    if not new_conf.value.upstream_id and service_conf.value.upstream_id then
        new_conf.value.upstream_id = service_conf.value.upstream_id
    end

    return new_conf
end


function _M.merge_service_stream_route(service_conf, route_conf)
    core.log.info("service conf: ", core.json.delay_encode(service_conf, true))
    core.log.info("  stream route conf: ", core.json.delay_encode(route_conf, true))

    local version = route_conf.modifiedIndex .. "#" .. service_conf.modifiedIndex
    local route_service_key = route_conf.value.id .. "#"
            .. version
    return merged_stream_route(route_service_key, version,
            merge_service_stream_route,
            service_conf, route_conf)
end

-- 合并路由与consumer、consumer_group上的插件配置
-- 合并过程，先deepcopy一份route_conf, 然后先后用consumer_group_conf和consumer_conf覆盖route_conf
-- return new_route_conf
local function merge_consumer_route(route_conf, consumer_conf, consumer_group_conf)
    if not consumer_conf.plugins or
       core.table.nkeys(consumer_conf.plugins) == 0
    then
        core.log.info("consumer no plugins")
        return route_conf
    end

    local new_route_conf = core.table.deepcopy(route_conf,
                            { shallows = {"self.value.upstream.parent"}})

    if consumer_group_conf then
        for name, conf in pairs(consumer_group_conf.value.plugins) do
            if not new_route_conf.value.plugins then
                new_route_conf.value.plugins = {}
            end

            if new_route_conf.value.plugins[name] == nil then  -- 只在consumer_group上配置的插件
                conf._from_consumer = true
            end
            new_route_conf.value.plugins[name] = conf
        end
    end

    for name, conf in pairs(consumer_conf.plugins) do
        if not new_route_conf.value.plugins then
            new_route_conf.value.plugins = {}
        end

        -- 只在consumer上配置的插件.key-auth同时在consumer和router上配置，不满足条件
        if new_route_conf.value.plugins[name] == nil then
            conf._from_consumer = true
        end
        new_route_conf.value.plugins[name] = conf
    end

    core.log.info("merged conf : ", core.json.delay_encode(new_route_conf))
    return new_route_conf
end

-- 合并路由与consumer、consumer_group上的插件配置
-- return new_conf, new_conf ~= route_conf。 只有当consumer上没配置插件时，new_conf == route_conf
function _M.merge_consumer_route(route_conf, consumer_conf, consumer_group_conf, api_ctx)
    core.log.info("route conf: ", core.json.delay_encode(route_conf))
    core.log.info("consumer conf: ", core.json.delay_encode(consumer_conf))
    core.log.info("consumer group conf: ", core.json.delay_encode(consumer_group_conf))

    local flag = route_conf.value.id .. "#" .. route_conf.modifiedIndex
                 .. "#" .. consumer_conf.id .. "#" .. consumer_conf.modifiedIndex

    if consumer_group_conf then
        flag = flag .. "#" .. consumer_group_conf.value.id
            .. "#" .. consumer_group_conf.modifiedIndex
    end

    local new_conf = merged_route(flag, api_ctx.conf_version,
                        merge_consumer_route, route_conf, consumer_conf, consumer_group_conf)

    -- some plugins like limit-count don't care if consumer changes
    -- all consumers should share the same counter
    api_ctx.conf_type_without_consumer = api_ctx.conf_type
    api_ctx.conf_version_without_consumer = api_ctx.conf_version
    api_ctx.conf_id_without_consumer = api_ctx.conf_id

    api_ctx.conf_type = api_ctx.conf_type .. "&consumer"
    api_ctx.conf_version = api_ctx.conf_version .. "&" ..
                           api_ctx.consumer_ver
    api_ctx.conf_id = api_ctx.conf_id .. "&" .. api_ctx.consumer_name

    if consumer_group_conf then
        api_ctx.conf_type = api_ctx.conf_type .. "&consumer_group"
        api_ctx.conf_version = api_ctx.conf_version .. "&" .. consumer_group_conf.modifiedIndex
        api_ctx.conf_id = api_ctx.conf_id .. "&" .. consumer_group_conf.value.id
    end

    return new_conf, new_conf ~= route_conf
end


local init_plugins_syncer
do
    local plugins_conf

    --  core.config.new("/plugins", opts) 启动任务watch etcd配置更新
    function init_plugins_syncer()
        local err
        plugins_conf, err = core.config.new("/plugins", {
            automatic = true,
            item_schema = core.schema.plugins,
            single_item = true,
            filter = function(item)
                -- we need to pass 'item' instead of plugins_conf because
                -- the latter one is nil at the first run
                _M.load(item)
            end,
        })
        if not plugins_conf then
            error("failed to create etcd instance for fetching /plugins : " .. err)
        end
    end
end

-- 1加载插件；2 启动持续同步etcd目录更新任务： /plugins /plugin_metadata
function _M.init_worker()
    local _, http_plugin_names, stream_plugin_names = get_plugin_names()

    -- prometheus插件初始化
    -- some plugins need to be initialized in init* phases
    if is_http and core.table.array_find(http_plugin_names, "prometheus") then
        local prometheus_enabled_in_stream =
            core.table.array_find(stream_plugin_names, "prometheus")
        require("apisix.plugins.prometheus.exporter").http_init(prometheus_enabled_in_stream)
    elseif not is_http and core.table.array_find(stream_plugin_names, "prometheus") then
        require("apisix.plugins.prometheus.exporter").stream_init()
    end

    -- someone's plugin needs to be initialized after prometheus
    -- see https://github.com/apache/apisix/issues/3286
    -- 根据conf.yaml里配置，加载插件，执行插件的init方法
    _M.load()

    if local_conf and not local_conf.apisix.enable_admin then
        init_plugins_syncer()   -- core.config.new("/plugins", opts) 启动/plugins 同步任务，持续同步etcd更新
    end

    -- 启动/plugin_metadata 同步任务，持续同步etcd更新
    local plugin_metadatas, err = core.config.new("/plugin_metadata",
        {
            automatic = true,
            checker = check_plugin_metadata
        }
    )
    if not plugin_metadatas then
        error("failed to create etcd instance for fetching /plugin_metadatas : "
              .. err)
    end

    _M.plugin_metadatas = plugin_metadatas
end

-- https://apisix.apache.org/zh/docs/apisix/terminology/plugin-metadata/
-- 插件元数据对象只能用于具有元数据属性的插件，并非所有插件都有元数据
function _M.plugin_metadata(name)
    return _M.plugin_metadatas:get(name)
end


function _M.get(name)
    return local_plugins_hash and local_plugins_hash[name]
end


function _M.get_stream(name)
    return stream_local_plugins_hash and stream_local_plugins_hash[name]
end

-- 返回所有启用的插件，attrs为包含的属性
-- return http_plugins, stream_plugins
function _M.get_all(attrs)
    local http_plugins = {}
    local stream_plugins = {}

    if local_plugins_hash then
        for name, plugin_obj in pairs(local_plugins_hash) do
            http_plugins[name] = core.table.pick(plugin_obj, attrs)
        end
    end

    if stream_local_plugins_hash then
        for name, plugin_obj in pairs(stream_local_plugins_hash) do
            stream_plugins[name] = core.table.pick(plugin_obj, attrs)
        end
    end

    return http_plugins, stream_plugins
end


-- conf_version returns a version which only depends on the value of conf,
-- instead of where this plugin conf belongs to
function _M.conf_version(conf)
    if not conf._version then
        local data = core.json.stably_encode(conf)
        conf._version = tostring(crc32(data))
        core.log.info("init plugin-level conf version: ", conf._version, ", from ", data)
    end

    return conf._version
end


local function check_single_plugin_schema(name, plugin_conf, schema_type, skip_disabled_plugin)
    core.log.info("check plugin schema, name: ", name, ", configurations: ",
        core.json.delay_encode(plugin_conf, true))
    if type(plugin_conf) ~= "table" then
        return false, "invalid plugin conf " ..
            core.json.encode(plugin_conf, true) ..
            " for plugin [" .. name .. "]"
    end

    local plugin_obj = local_plugins_hash[name]
    if not plugin_obj then
        if skip_disabled_plugin then
            return true
        else
            return false, "unknown plugin [" .. name .. "]"
        end
    end

    if plugin_obj.check_schema then
        local ok, err = plugin_obj.check_schema(plugin_conf, schema_type)
        if not ok then
            return false, "failed to check the configuration of plugin "
                .. name .. " err: " .. err
        end

        if plugin_conf._meta then
            if plugin_conf._meta.filter then
                ok, err = expr.new(plugin_conf._meta.filter)
                if not ok then
                    return nil, "failed to validate the 'vars' expression: " .. err
                end
            end

            if plugin_conf._meta.pre_function then
                local pre_function, err = meta_pre_func_load_lrucache(plugin_conf._meta.pre_function
                                          , "",
                                          lua_load,
                                          plugin_conf._meta.pre_function, "meta pre_function")
                if not pre_function then
                    return nil, "failed to load _meta.pre_function in plugin " .. name .. ": "
                                 .. err
                end
            end
        end
    end

    return true
end


local enable_data_encryption
local function enable_gde()
    if enable_data_encryption == nil then
        enable_data_encryption =
            core.table.try_read_attr(local_conf, "apisix", "data_encryption",
                    "enable_encrypt_fields") and (core.config.type == "etcd")
        _M.enable_data_encryption = enable_data_encryption
    end

    return enable_data_encryption
end


local function get_plugin_schema_for_gde(name, schema_type)
    local plugin_schema = local_plugins_hash and local_plugins_hash[name]
    if not plugin_schema then
        return nil
    end

    local schema
    if schema_type == core.schema.TYPE_CONSUMER then
        -- when we use a non-auth plugin in the consumer,
        -- where the consumer_schema field does not exist,
        -- we need to fallback to it's schema for encryption and decryption.
        schema = plugin_schema.consumer_schema or plugin_schema.schema
    elseif schema_type == core.schema.TYPE_METADATA then
        schema = plugin_schema.metadata_schema
    else
        schema = plugin_schema.schema
    end

    return schema
end


local function decrypt_conf(name, conf, schema_type)
    if not enable_gde() then
        return
    end
    local schema = get_plugin_schema_for_gde(name, schema_type)
    if not schema then
        core.log.warn("failed to get schema for plugin: ", name)
        return
    end

    if schema.encrypt_fields and not core.table.isempty(schema.encrypt_fields) then
        for _, key in ipairs(schema.encrypt_fields) do
            if conf[key] then
                local decrypted, err = apisix_ssl.aes_decrypt_pkey(conf[key], "data_encrypt")
                if not decrypted then
                    core.log.warn("failed to decrypt the conf of plugin [", name,
                                  "] key [", key, "], err: ", err)
                else
                    conf[key] = decrypted
                end
            elseif core.string.find(key, ".") then
                -- decrypt fields has indents
                local res, err = re_split(key, "\\.", "jo")
                if not res then
                    core.log.warn("failed to split key [", key, "], err: ", err)
                    return
                end

                -- we only support two levels
                if conf[res[1]] and conf[res[1]][res[2]] then
                    local decrypted, err = apisix_ssl.aes_decrypt_pkey(
                                           conf[res[1]][res[2]], "data_encrypt")
                    if not decrypted then
                        core.log.warn("failed to decrypt the conf of plugin [", name,
                                      "] key [", key, "], err: ", err)
                    else
                        conf[res[1]][res[2]] = decrypted
                    end
                end
            end
        end
    end
end
_M.decrypt_conf = decrypt_conf


local function encrypt_conf(name, conf, schema_type)
    if not enable_gde() then
        return
    end
    local schema = get_plugin_schema_for_gde(name, schema_type)
    if not schema then
        core.log.warn("failed to get schema for plugin: ", name)
        return
    end

    if schema.encrypt_fields and not core.table.isempty(schema.encrypt_fields) then
        for _, key in ipairs(schema.encrypt_fields) do
            if conf[key] then
                local encrypted, err = apisix_ssl.aes_encrypt_pkey(conf[key], "data_encrypt")
                if not encrypted then
                    core.log.warn("failed to encrypt the conf of plugin [", name,
                                  "] key [", key, "], err: ", err)
                else
                    conf[key] = encrypted
                end
            elseif core.string.find(key, ".") then
                -- encrypt fields has indents
                local res, err = re_split(key, "\\.", "jo")
                if not res then
                    core.log.warn("failed to split key [", key, "], err: ", err)
                    return
                end

                -- we only support two levels
                if conf[res[1]] and conf[res[1]][res[2]] then
                    local encrypted, err = apisix_ssl.aes_encrypt_pkey(
                                           conf[res[1]][res[2]], "data_encrypt")
                    if not encrypted then
                        core.log.warn("failed to encrypt the conf of plugin [", name,
                                      "] key [", key, "], err: ", err)
                    else
                        conf[res[1]][res[2]] = encrypted
                    end
                end
            end
        end
    end
end
_M.encrypt_conf = encrypt_conf


check_plugin_metadata = function(item)
    local ok, err = check_single_plugin_schema(item.id, item,
                                               core.schema.TYPE_METADATA, true)
    if ok and enable_gde() then
        decrypt_conf(item.id, item, core.schema.TYPE_METADATA)
    end

    return ok, err
end


local function check_schema(plugins_conf, schema_type, skip_disabled_plugin)
    for name, plugin_conf in pairs(plugins_conf) do
        local ok, err = check_single_plugin_schema(name, plugin_conf,
            schema_type, skip_disabled_plugin)
        if not ok then
            return false, err
        end
    end

    return true
end
_M.check_schema = check_schema


local function stream_check_schema(plugins_conf, schema_type, skip_disabled_plugin)
    for name, plugin_conf in pairs(plugins_conf) do
        core.log.info("check stream plugin schema, name: ", name,
                      ": ", core.json.delay_encode(plugin_conf, true))
        if type(plugin_conf) ~= "table" then
            return false, "invalid plugin conf " ..
                core.json.encode(plugin_conf, true) ..
                " for plugin [" .. name .. "]"
        end

        local plugin_obj = stream_local_plugins_hash[name]
        if not plugin_obj then
            if skip_disabled_plugin then
                goto CONTINUE
            else
                return false, "unknown plugin [" .. name .. "]"
            end
        end

        if plugin_obj.check_schema then
            local ok, err = plugin_obj.check_schema(plugin_conf, schema_type)
            if not ok then
                return false, "failed to check the configuration of "
                              .. "stream plugin [" .. name .. "]: " .. err
            end
        end

        ::CONTINUE::
    end

    return true
end
_M.stream_check_schema = stream_check_schema


function _M.plugin_checker(item, schema_type)
    if item.plugins then
        local ok, err = check_schema(item.plugins, schema_type, true)

        if ok and enable_gde() then
            -- decrypt conf
            for name, conf in pairs(item.plugins) do
                decrypt_conf(name, conf, schema_type)
            end
        end
        return ok, err
    end

    return true
end


function _M.stream_plugin_checker(item, in_cp)
    if item.plugins then
        return stream_check_schema(item.plugins, nil, not in_cp)
    end

    return true
end


-- 执行插件对应阶段方法之前的脚本 conf._meta.pre_function
local function run_meta_pre_function(conf, api_ctx, name)
    if conf._meta and conf._meta.pre_function then
        local _, pre_function = pcall(meta_pre_func_load_lrucache(conf._meta.pre_function, "",
                                lua_load,
                                conf._meta.pre_function, "meta pre_function"))
        local ok, err = pcall(pre_function, conf, api_ctx)
        if not ok then
            core.log.error("pre_function execution for plugin ", name, " failed: ", err)
        end
    end
end

-- 这个方法主要逻辑是执行插件对应阶段的方法。还包括了执行meta_filter来判断插件是否需要执行、meta_pre_function 执行前置脚本
-- plugins 待执行的插件，已经排好序了
-- return api_ctx, plugin_run , 第二个参数标识是否有插件被执行了
function _M.run_plugin(phase, plugins, api_ctx)
    local plugin_run = false    -- 标识是否有插件被执行了
    api_ctx = api_ctx or ngx.ctx.api_ctx
    if not api_ctx then
        return
    end

    plugins = plugins or api_ctx.plugins
    if not plugins or #plugins == 0 then  --没有插件
        return api_ctx
    end

    -- 如果是在请求转发到upstream之前的阶段
    if phase ~= "log"
        and phase ~= "header_filter"
        and phase ~= "body_filter"
        and phase ~= "delayed_body_filter"
    then
<<<<<<< HEAD
        for i = 1, #plugins, 2 do   --plugins[i] 插件实例require 'key-auth' ; plugins[i+1] 插件配置
            local phase_func
            -- 在rewrite_in_consumer阶段，会跳过auth类型的插件，因为已经执行过了。参考本文件_M.filter方法
            if phase == "rewrite_in_consumer" then
                if plugins[i].type == "auth" then
                    plugins[i + 1]._skip_rewrite_in_consumer = true
                end
                phase_func = plugins[i]["rewrite"]
            else
                phase_func = plugins[i][phase]
            end
=======
        for i = 1, #plugins, 2 do
>>>>>>> d0d56943

            if phase == "rewrite_in_consumer" and plugins[i + 1]._skip_rewrite_in_consumer then
                goto CONTINUE
            end

            local phase_func = phase == "rewrite_in_consumer" and plugins[i]["rewrite"]
                               or plugins[i][phase]
            if phase_func then
                local conf = plugins[i + 1]
                -- 执行plugin_conf._meta.filter, filter是一个表达式  {["arg_version", "==", "v2"]}
                -- 动态控制插件是否执行
                -- https://apisix.apache.org/zh/docs/apisix/terminology/plugin/#%E9%80%9A%E7%94%A8%E9%85%8D%E7%BD%AE
                if not meta_filter(api_ctx, plugins[i]["name"], conf)then
                    goto CONTINUE
                end
                -- 执行 conf._meta.pre_function
                run_meta_pre_function(conf, api_ctx, plugins[i]["name"])
                plugin_run = true
                api_ctx._plugin_name = plugins[i]["name"]
                local code, body = phase_func(conf, api_ctx) -- 执行插件方法
                api_ctx._plugin_name = nil
                if code or body then    --在请求转发到upstream之前的阶段，可以直接向客户端返回响应
                    if is_http then
                        if code >= 400 then
                            core.log.warn(plugins[i].name, " exits with http status code ", code)

                            if conf._meta and conf._meta.error_response then
                                -- Whether or not the original error message is output,
                                -- always return the configured message
                                -- so the caller can't guess the real error
                                body = conf._meta.error_response
                            end
                        end

                        core.response.exit(code, body)
                    else
                        if code >= 400 then
                            core.log.warn(plugins[i].name, " exits with status code ", code)
                        end

                        ngx_exit(1)
                    end
                end
            end

            ::CONTINUE::
        end
        return api_ctx, plugin_run
    end

    -- 以下是执行upstream返回请求后的相关逻辑
    for i = 1, #plugins, 2 do
        local phase_func = plugins[i][phase]
        local conf = plugins[i + 1]
        if phase_func and meta_filter(api_ctx, plugins[i]["name"], conf) then
            plugin_run = true
            run_meta_pre_function(conf, api_ctx, plugins[i]["name"])
            api_ctx._plugin_name = plugins[i]["name"]
            phase_func(conf, api_ctx)
            api_ctx._plugin_name = nil
        end
    end

    return api_ctx, plugin_run
end


-- https://apisix.apache.org/zh/docs/apisix/terminology/global-rule/
-- 一个global_rule可以包含多个插件
function _M.run_global_rules(api_ctx, global_rules, phase_name)
    if global_rules and #global_rules > 0 then
        local orig_conf_type = api_ctx.conf_type
        local orig_conf_version = api_ctx.conf_version
        local orig_conf_id = api_ctx.conf_id

        if phase_name == nil then
            api_ctx.global_rules = global_rules
        end

        local plugins = core.tablepool.fetch("plugins", 32, 0)
        local values = global_rules
        local route = api_ctx.matched_route
        -- 一个global_rule可以包含多个插件 {"plugins":{{name:"limit-count"},{..}}}
        for _, global_rule in config_util.iterate_values(values) do
            api_ctx.conf_type = "global_rule"
            api_ctx.conf_version = global_rule.modifiedIndex
            api_ctx.conf_id = global_rule.value.id

            core.table.clear(plugins)
            -- 对需要执行的插件进行排序，过滤不需要执行的插件
            plugins = _M.filter(api_ctx, global_rule, plugins, route) -- 返回的也是入参plugins
            if phase_name == nil then
                _M.run_plugin("rewrite", plugins, api_ctx)
                _M.run_plugin("access", plugins, api_ctx)
            else
                _M.run_plugin(phase_name, plugins, api_ctx)
            end
        end
        core.tablepool.release("plugins", plugins)

        api_ctx.conf_type = orig_conf_type
        api_ctx.conf_version = orig_conf_version
        api_ctx.conf_id = orig_conf_id
    end
end


return _M<|MERGE_RESOLUTION|>--- conflicted
+++ resolved
@@ -517,36 +517,20 @@
             goto continue
         end
 
-<<<<<<< HEAD
-        if not check_disable(plugin_conf) then -- 检查plugin_conf._meta.disable
-            -- https://apisix.apache.org/zh/docs/apisix/plugin-develop/#%E6%8F%92%E4%BB%B6%E5%91%BD%E5%90%8D%E4%BC%98%E5%85%88%E7%BA%A7%E5%92%8C%E5%85%B6%E4%BB%96
-            -- run_policy 字段可以用来控制插件执行。当这个字段设置成 prefer_route 时，
-            -- 且该插件同时配置在全局和路由级别，那么只有路由级别的配置生效。
-            -- 这里的逻辑处理prefer_route，如果全局和路由都配置了这个插件，且路由上的配置有效，则不执行此global插件
-            if plugin_obj.run_policy == "prefer_route" and route_plugin_conf ~= nil then
-                local plugin_conf_in_route = route_plugin_conf[name]
-                local disable_in_route = check_disable(plugin_conf_in_route)
-                if plugin_conf_in_route and not disable_in_route then
-                    goto continue
-                end
-            end
-=======
-        if check_disable(plugin_conf) then
+        if check_disable(plugin_conf) then    -- 检查plugin_conf._meta.disable
             goto continue
         end
->>>>>>> d0d56943
-
+
+        -- https://apisix.apache.org/zh/docs/apisix/plugin-develop/#%E6%8F%92%E4%BB%B6%E5%91%BD%E5%90%8D%E4%BC%98%E5%85%88%E7%BA%A7%E5%92%8C%E5%85%B6%E4%BB%96
+        -- run_policy 字段可以用来控制插件执行。当这个字段设置成 prefer_route 时，
+        -- 且该插件同时配置在全局和路由级别，那么只有路由级别的配置生效。
+        -- 这里的逻辑处理prefer_route，如果全局和路由都配置了这个插件，且路由上的配置有效，则不执行此global插件
         if plugin_obj.run_policy == "prefer_route" and route_plugin_conf ~= nil then
             local plugin_conf_in_route = route_plugin_conf[name]
             local disable_in_route = check_disable(plugin_conf_in_route)
             if plugin_conf_in_route and not disable_in_route then
                 goto continue
             end
-<<<<<<< HEAD
-            core.table.insert(plugins, plugin_obj) -- plugin_obj 是从本地配置拿到的对象
-            core.table.insert(plugins, plugin_conf) --plugin_conf 是从etcd中用户配置的对象, 会被传入插件的rewrite/access等方法
-=======
->>>>>>> d0d56943
         end
 
         -- in the rewrite phase, the plugin executes in the following order:
@@ -554,6 +538,7 @@
         -- 2. merge plugins from consumer and route
         -- 3. execute the rewrite phase of the plugins on consumer(phase: rewrite_in_consumer)
         -- in this case, we need to skip the plugins that was already executed(step 1)
+        -- 在rewrite_in_consumer阶段，会跳过auth类型的插件，因为已经执行过了。
         if phase == "rewrite_in_consumer"
                 and (not plugin_conf._from_consumer or plugin_obj.type == "auth") then
             plugin_conf._skip_rewrite_in_consumer = true
@@ -563,8 +548,8 @@
             custom_sort = true
         end
 
-        core.table.insert(plugins, plugin_obj)
-        core.table.insert(plugins, plugin_conf)
+        core.table.insert(plugins, plugin_obj)    -- plugin_obj 是从本地配置拿到的对象
+        core.table.insert(plugins, plugin_conf)   -- plugin_conf 是从etcd中用户配置的对象, 会被传入插件的rewrite/access等方法
 
         ::continue::
     end
@@ -1257,21 +1242,7 @@
         and phase ~= "body_filter"
         and phase ~= "delayed_body_filter"
     then
-<<<<<<< HEAD
-        for i = 1, #plugins, 2 do   --plugins[i] 插件实例require 'key-auth' ; plugins[i+1] 插件配置
-            local phase_func
-            -- 在rewrite_in_consumer阶段，会跳过auth类型的插件，因为已经执行过了。参考本文件_M.filter方法
-            if phase == "rewrite_in_consumer" then
-                if plugins[i].type == "auth" then
-                    plugins[i + 1]._skip_rewrite_in_consumer = true
-                end
-                phase_func = plugins[i]["rewrite"]
-            else
-                phase_func = plugins[i][phase]
-            end
-=======
-        for i = 1, #plugins, 2 do
->>>>>>> d0d56943
+        for i = 1, #plugins, 2 do  --plugins[i] 插件实例require 'key-auth' ; plugins[i+1] 插件配置
 
             if phase == "rewrite_in_consumer" and plugins[i + 1]._skip_rewrite_in_consumer then
                 goto CONTINUE
