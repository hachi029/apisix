--
-- Licensed to the Apache Software Foundation (ASF) under one or more
-- contributor license agreements.  See the NOTICE file distributed with
-- this work for additional information regarding copyright ownership.
-- The ASF licenses this file to You under the Apache License, Version 2.0
-- (the "License"); you may not use this file except in compliance with
-- the License.  You may obtain a copy of the License at
--
--     http://www.apache.org/licenses/LICENSE-2.0
--
-- Unless required by applicable law or agreed to in writing, software
-- distributed under the License is distributed on an "AS IS" BASIS,
-- WITHOUT WARRANTIES OR CONDITIONS OF ANY KIND, either express or implied.
-- See the License for the specific language governing permissions and
-- limitations under the License.
--
local require       = require
local core          = require("apisix.core")
local config_util   = require("apisix.core.config_util")
local enable_debug  = require("apisix.debug").enable_debug
local wasm          = require("apisix.wasm")
local expr          = require("resty.expr.v1")
local apisix_ssl    = require("apisix.ssl")
local re_split      = require("ngx.re").split
local ngx           = ngx
local ngx_ok        = ngx.OK
local ngx_print     = ngx.print
local crc32         = ngx.crc32_short
local ngx_exit      = ngx.exit
local pkg_loaded    = package.loaded
local sort_tab      = table.sort
local pcall         = pcall
local ipairs        = ipairs
local pairs         = pairs
local type          = type
local tostring      = tostring
local error         = error
local getmetatable  = getmetatable
local setmetatable  = setmetatable
-- make linter happy to avoid error: getting the Lua global "load"
-- luacheck: globals load, ignore lua_load
local lua_load          = load
local is_http       = ngx.config.subsystem == "http"
-- 已加载的插件
local local_plugins = core.table.new(32, 0)
-- 插件名称与插件的映射，key为plugin.name,value为require 返回的实例。记录了已经加载的插件
local local_plugins_hash    = core.table.new(0, 32)
local stream_local_plugins  = core.table.new(32, 0)
local stream_local_plugins_hash = core.table.new(0, 32)


local merged_route = core.lrucache.new({
    ttl = 300, count = 512
})
local merged_stream_route = core.lrucache.new({
    ttl = 300, count = 512
})
local expr_lrucache = core.lrucache.new({
    ttl = 300, count = 512
})
local meta_pre_func_load_lrucache = core.lrucache.new({
    ttl = 300, count = 512
})
local local_conf
local check_plugin_metadata

local _M = {
    version         = 0.3,

    load_times      = 0,        --插件加载次数，每load一次加1
    plugins         = local_plugins,
    plugins_hash    = local_plugins_hash,

    stream_load_times= 0,
    stream_plugins  = stream_local_plugins,
    stream_plugins_hash = stream_local_plugins_hash,
}


local function plugin_attr(name)
    -- TODO: get attr from synchronized data
    local local_conf = core.config.local_conf()
    return core.table.try_read_attr(local_conf, "plugin_attr", name)
end
_M.plugin_attr = plugin_attr


local function sort_plugin(l, r)
    return l.priority > r.priority
end

local function custom_sort_plugin(l, r)
    return l._meta.priority > r._meta.priority
end

local function check_disable(plugin_conf)
    if not plugin_conf then
        return nil
    end

    if not plugin_conf._meta then
       return nil
    end

    if type(plugin_conf._meta) ~= "table" then
        return nil
    end

    return plugin_conf._meta.disable
end

local PLUGIN_TYPE_HTTP = 1
local PLUGIN_TYPE_STREAM = 2
local PLUGIN_TYPE_HTTP_WASM = 3
-- unload插件，如果插件有destroy方法，执行之，并将其从已加载模块中移除 package.loaded[plugin] = nil
local function unload_plugin(name, plugin_type)
    if plugin_type == PLUGIN_TYPE_HTTP_WASM then
        return
    end

    local pkg_name = "apisix.plugins." .. name
    if plugin_type == PLUGIN_TYPE_STREAM then
        pkg_name = "apisix.stream.plugins." .. name
    end

    local old_plugin = pkg_loaded[pkg_name]
    if old_plugin and type(old_plugin.destroy) == "function" then
        old_plugin.destroy()
    end

    pkg_loaded[pkg_name] = nil
end

-- name: 插件名称； plugins_list: 出参 {}；
-- require plugin ; 执行插件的init方法
local function load_plugin(name, plugins_list, plugin_type)
    local ok, plugin
    --1. require plugin
    if plugin_type == PLUGIN_TYPE_HTTP_WASM  then
        -- for wasm plugin, we pass the whole attrs instead of name
        ok, plugin = wasm.require(name)
        name = name.name
    else
        local pkg_name = "apisix.plugins." .. name
        if plugin_type == PLUGIN_TYPE_STREAM then
            pkg_name = "apisix.stream.plugins." .. name
        end

        ok, plugin = pcall(require, pkg_name)
    end

    if not ok then
        core.log.error("failed to load plugin [", name, "] err: ", plugin)
        return
    end

    -- 2. 校验
    if not plugin.priority then
        core.log.error("invalid plugin [", name,
                        "], missing field: priority")
        return
    end

    if not plugin.version then
        core.log.error("invalid plugin [", name, "] missing field: version")
        return
    end

    if type(plugin.schema) ~= "table" then
        core.log.error("invalid plugin [", name, "] schema field")
        return
    end

    if not plugin.schema.properties then
        plugin.schema.properties = {}
    end

    local properties = plugin.schema.properties
    local plugin_injected_schema = core.schema.plugin_injected_schema

    if plugin.schema['$comment'] ~= plugin_injected_schema['$comment'] then
        if properties._meta then
            core.log.error("invalid plugin [", name,
                           "]: found forbidden '_meta' field in the schema")
            return
        end

        properties._meta = plugin_injected_schema._meta
        -- new injected fields should be added under `_meta`
        -- 1. so we won't break user's code when adding any new injected fields
        -- 2. the semantics is clear, especially in the doc and in the caller side

        plugin.schema['$comment'] = plugin_injected_schema['$comment']
    end

    plugin.name = name
    plugin.attr = plugin_attr(name) -- plugin_attr, apisix.cli.config.lua
    core.table.insert(plugins_list, plugin)

    -- 插件初始化
    if plugin.init then
        plugin.init()
    end

    -- 向workflow插件注册action.目前只有limit-count插件实现了这个方法
    if plugin.workflow_handler then
        plugin.workflow_handler()
    end

    return
end


-- reload
-- 重新加载插件，如果插件已经加载过，会先执行unload
local function load(plugin_names, wasm_plugin_names)
    local processed = {}
    for _, name in ipairs(plugin_names) do
        if processed[name] == nil then
            processed[name] = true
        end
    end
    for _, attrs in ipairs(wasm_plugin_names) do
        if processed[attrs.name] == nil then
            processed[attrs.name] = attrs
        end
    end

    core.log.warn("new plugins: ", core.json.delay_encode(processed))

    -- 对已经加载的插件执行unload， 执行插件的destroy方法
    for name, plugin in pairs(local_plugins_hash) do
        local ty = PLUGIN_TYPE_HTTP
        if plugin.type == "wasm" then
            ty = PLUGIN_TYPE_HTTP_WASM
        end
        unload_plugin(name, ty)
    end

    core.table.clear(local_plugins)
    core.table.clear(local_plugins_hash)

    for name, value in pairs(processed) do
        local ty = PLUGIN_TYPE_HTTP
        if type(value) == "table" then
            ty = PLUGIN_TYPE_HTTP_WASM
            name = value
        end
        load_plugin(name, local_plugins, ty)
    end

    -- sort by plugin's priority
    if #local_plugins > 1 then
        --只是根据plugin.priority进行排序 return l.priority > r.priority
        sort_tab(local_plugins, sort_plugin)
    end

    for i, plugin in ipairs(local_plugins) do
        local_plugins_hash[plugin.name] = plugin
        if enable_debug() then
            core.log.warn("loaded plugin and sort by priority:",
                          " ", plugin.priority,
                          " name: ", plugin.name)
        end
    end

    _M.load_times = _M.load_times + 1
    core.log.info("load plugin times: ", _M.load_times)
    return true
end


local function load_stream(plugin_names)
    local processed = {}
    for _, name in ipairs(plugin_names) do
        if processed[name] == nil then
            processed[name] = true
        end
    end

    core.log.warn("new plugins: ", core.json.delay_encode(processed))

    for name in pairs(stream_local_plugins_hash) do
        unload_plugin(name, PLUGIN_TYPE_STREAM)
    end

    core.table.clear(stream_local_plugins)
    core.table.clear(stream_local_plugins_hash)

    for name in pairs(processed) do
        load_plugin(name, stream_local_plugins, PLUGIN_TYPE_STREAM)
    end

    -- sort by plugin's priority
    if #stream_local_plugins > 1 then
        sort_tab(stream_local_plugins, sort_plugin)
    end

    for i, plugin in ipairs(stream_local_plugins) do
        stream_local_plugins_hash[plugin.name] = plugin
        if enable_debug() then
            core.log.warn("loaded stream plugin and sort by priority:",
                          " ", plugin.priority,
                          " name: ", plugin.name)
        end
    end

    _M.stream_load_times = _M.stream_load_times + 1
    core.log.info("stream plugins: ",
                  core.json.delay_encode(stream_local_plugins, true))
    core.log.info("load stream plugin times: ", _M.stream_load_times)
    return true
end

-- 如果config为nil, 读取本地conf;否则使用config中的
-- 返回配置里的http_plugin_names和stream_plugin_names
-- return false, http_plugin_names, stream_plugin_names
local function get_plugin_names(config)
    local http_plugin_names
    local stream_plugin_names

    if not config then
        -- called during starting or hot reload in admin
        local err
        local_conf, err = core.config.local_conf(true) -- true 会强制重新读取本地文件，而不是缓存
        if not local_conf then
            -- the error is unrecoverable, so we need to raise it
            error("failed to load the configuration file: " .. err)
        end

        http_plugin_names = local_conf.plugins
        stream_plugin_names = local_conf.stream_plugins
    else
        -- called during synchronizing plugin data
        http_plugin_names = {}
        stream_plugin_names = {}
        local plugins_conf = config.value
        -- plugins_conf can be nil when another instance writes into etcd key "/apisix/plugins/"
        if not plugins_conf then
            return true
        end

        for _, conf in ipairs(plugins_conf) do
            if conf.stream then
                core.table.insert(stream_plugin_names, conf.name)
            else
                core.table.insert(http_plugin_names, conf.name)
            end
        end
    end

    return false, http_plugin_names, stream_plugin_names
end

-- init_worker -> plugin.init_worker-> load
-- 加载插件
function _M.load(config)
    local ignored, http_plugin_names, stream_plugin_names = get_plugin_names(config)
    if ignored then -- 传入的config中没有插件配置
        return local_plugins
    end

<<<<<<< HEAD
    -- exporter插件的特殊处理
    local exporter = require("apisix.plugins.prometheus.exporter")

=======
>>>>>>> 7816e92b
    if ngx.config.subsystem == "http" then
        if not http_plugin_names then
            core.log.error("failed to read plugin list from local file")
        else
            local wasm_plugin_names = {}
            if local_conf.wasm then
                wasm_plugin_names = local_conf.wasm.plugins
            end
-- 加载http插件， 这里是reload, 如果插件已经被加载过，会重新加载
            local ok, err = load(http_plugin_names, wasm_plugin_names)
            if not ok then
                core.log.error("failed to load plugins: ", err)
            end
        end
    end

    if not stream_plugin_names then
        core.log.warn("failed to read stream plugin list from local file")
    else
-- 加载stream http插件
        local ok, err = load_stream(stream_plugin_names)
        if not ok then
            core.log.error("failed to load stream plugins: ", err)
        end
    end

    -- for test
    return local_plugins
end


function _M.exit_worker()
    for name, plugin in pairs(local_plugins_hash) do
        local ty = PLUGIN_TYPE_HTTP
        if plugin.type == "wasm" then
            ty = PLUGIN_TYPE_HTTP_WASM
        end
        unload_plugin(name, ty)
    end

    -- we need to load stream plugin so that we can check their schemas in
    -- Admin API. Maybe we can avoid calling `load` in this case? So that
    -- we don't need to call `destroy` too
    for name in pairs(stream_local_plugins_hash) do
        unload_plugin(name, PLUGIN_TYPE_STREAM)
    end
end


local function trace_plugins_info_for_debug(ctx, plugins)
    if not enable_debug() then
        return
    end

    if not plugins then
        if is_http and not ngx.headers_sent then
            core.response.add_header("Apisix-Plugins", "no plugin")
        else
            core.log.warn("Apisix-Plugins: no plugin")
        end

        return
    end

    local t = {}
    for i = 1, #plugins, 2 do
        core.table.insert(t, plugins[i].name)
    end
    if is_http and not ngx.headers_sent then
        if ctx then
            local debug_headers = ctx.debug_headers
            if not debug_headers then
                debug_headers = core.table.new(0, 5)
            end
            for i, v in ipairs(t) do
                debug_headers[v] = true
            end
            ctx.debug_headers = debug_headers
        end
    else
        core.log.warn("Apisix-Plugins: ", core.table.concat(t, ", "))
    end
end

-- 执行plugin_conf._meta.filter, filter是一个表达式  {["arg_version", "==", "v2"]}
-- 动态控制插件是否执行：https://apisix.apache.org/zh/docs/apisix/terminology/plugin/#%E5%8A%A8%E6%80%81%E6%8E%A7%E5%88%B6%E6%8F%92%E4%BB%B6%E6%89%A7%E8%A1%8C%E7%8A%B6%E6%80%81
local function meta_filter(ctx, plugin_name, plugin_conf)
    local filter = plugin_conf._meta and plugin_conf._meta.filter
    if not filter then
        return true
    end

    local match_cache_key =
        ctx.conf_type .. "#" .. ctx.conf_id .. "#"
            .. ctx.conf_version .. "#" .. plugin_name .. "#meta_filter_matched"
    if ctx[match_cache_key] ~= nil then
        return ctx[match_cache_key]
    end

    local ex, ok, err
    if ctx then
        ex, err = expr_lrucache(plugin_name .. ctx.conf_type .. ctx.conf_id,
                                 ctx.conf_version, expr.new, filter)
    else
        ex, err = expr.new(filter)
    end
    if not ex then
        core.log.warn("failed to get the 'vars' expression: ", err ,
                         " plugin_name: ", plugin_name)
        return true
    end
    ok, err = ex:eval(ctx.var)
    if err then
        core.log.warn("failed to run the 'vars' expression: ", err,
                         " plugin_name: ", plugin_name)
        return true
    end

    ctx[match_cache_key] = ok
    return ok
end


-- 主要对插件进行排序，过滤不需要执行的插件
-- conf: rule; plugins: 出参 {}， 返回的也是 plugins
-- conf可以包含多个插件 {"plugins":{{name:"limit-count"},{..}}}
function _M.filter(ctx, conf, plugins, route_conf, phase)
    local user_plugin_conf = conf.value.plugins
    -- 没有插件
    if user_plugin_conf == nil or
       core.table.nkeys(user_plugin_conf) == 0 then
        trace_plugins_info_for_debug(nil, nil)
        -- when 'plugins' is given, always return 'plugins' itself instead
        -- of another one
        return plugins or core.tablepool.fetch("plugins", 0, 0)
    end

    local custom_sort = false
    -- 路由上的插件
    local route_plugin_conf = route_conf and route_conf.value.plugins
    plugins = plugins or core.tablepool.fetch("plugins", 32, 0)
    for _, plugin_obj in ipairs(local_plugins) do
        local name = plugin_obj.name
        local plugin_conf = user_plugin_conf[name]

        if type(plugin_conf) ~= "table" then  -- type(nil) = nil
            goto continue
        end

        if check_disable(plugin_conf) then    -- 检查plugin_conf._meta.disable
            goto continue
        end

        -- https://apisix.apache.org/zh/docs/apisix/plugin-develop/#%E6%8F%92%E4%BB%B6%E5%91%BD%E5%90%8D%E4%BC%98%E5%85%88%E7%BA%A7%E5%92%8C%E5%85%B6%E4%BB%96
        -- run_policy 字段可以用来控制插件执行。当这个字段设置成 prefer_route 时，
        -- 且该插件同时配置在全局和路由级别，那么只有路由级别的配置生效。
        -- 这里的逻辑处理prefer_route，如果全局和路由都配置了这个插件，且路由上的配置有效，则不执行此global插件
        if plugin_obj.run_policy == "prefer_route" and route_plugin_conf ~= nil then
            local plugin_conf_in_route = route_plugin_conf[name]
            local disable_in_route = check_disable(plugin_conf_in_route)
            if plugin_conf_in_route and not disable_in_route then
                goto continue
            end
        end

        -- in the rewrite phase, the plugin executes in the following order:
        -- 1. execute the rewrite phase of the plugins on route(including the auth plugins)
        -- 2. merge plugins from consumer and route
        -- 3. execute the rewrite phase of the plugins on consumer(phase: rewrite_in_consumer)
        -- in this case, we need to skip the plugins that was already executed(step 1)
        -- 在rewrite_in_consumer阶段，会跳过auth类型的插件，因为已经执行过了。
        if phase == "rewrite_in_consumer"
                and (not plugin_conf._from_consumer or plugin_obj.type == "auth") then
            plugin_conf._skip_rewrite_in_consumer = true
        end

        if plugin_conf._meta and plugin_conf._meta.priority then
            custom_sort = true
        end

        core.table.insert(plugins, plugin_obj)    -- plugin_obj 是从本地配置拿到的对象
        core.table.insert(plugins, plugin_conf)   -- plugin_conf 是从etcd中用户配置的对象, 会被传入插件的rewrite/access等方法

        ::continue::
    end

    -- 记录执行了哪些插件到ctx.debug_headers中
    trace_plugins_info_for_debug(ctx, plugins)

    -- 自定义插件优先级： https://apisix.apache.org/zh/docs/apisix/terminology/plugin/#%E8%87%AA%E5%AE%9A%E4%B9%89%E6%8F%92%E4%BB%B6%E4%BC%98%E5%85%88%E7%BA%A7
    -- 所有插件都有默认优先级，但仍然可以通过 priority 配置项来自定义插件优先级，从而改变插件执行顺序。
    -- 只有设置了plugin_conf._meta.priority 才会执行
    -- 使用 plugin_conf._meta.priority 对插件进行重新排序，如果没配置这个字段，则使用插件默认的priority
    if custom_sort then
        local tmp_plugin_objs = core.tablepool.fetch("tmp_plugin_objs", 0, #plugins / 2)
        local tmp_plugin_confs = core.tablepool.fetch("tmp_plugin_confs", #plugins / 2, 0)

        for i = 1, #plugins, 2 do
            local plugin_obj = plugins[i]
            local plugin_conf = plugins[i + 1]

            tmp_plugin_objs[plugin_conf] = plugin_obj
            core.table.insert(tmp_plugin_confs, plugin_conf)

            -- 对于没有配置plugin_conf._meta.priority，使用默认的priority
            if not plugin_conf._meta then
                plugin_conf._meta = core.table.new(0, 1)
                plugin_conf._meta.priority = plugin_obj.priority
            else
                if not plugin_conf._meta.priority then
                    plugin_conf._meta.priority = plugin_obj.priority
                end
            end
        end

        sort_tab(tmp_plugin_confs, custom_sort_plugin) -- sort by plugin_conf._meta.priority

        -- 重新写回plugins数组
        local index
        for i = 1, #tmp_plugin_confs do
            index = i * 2 - 1
            local plugin_conf = tmp_plugin_confs[i]
            local plugin_obj = tmp_plugin_objs[plugin_conf]
            plugins[index] = plugin_obj
            plugins[index + 1] = plugin_conf
        end

        core.tablepool.release("tmp_plugin_objs", tmp_plugin_objs)
        core.tablepool.release("tmp_plugin_confs", tmp_plugin_confs)
    end

    return plugins
end


function _M.stream_filter(user_route, plugins)
    plugins = plugins or core.table.new(#stream_local_plugins * 2, 0)
    local user_plugin_conf = user_route.value.plugins
    if user_plugin_conf == nil then
        trace_plugins_info_for_debug(nil, nil)
        return plugins
    end

    for _, plugin_obj in ipairs(stream_local_plugins) do
        local name = plugin_obj.name
        local plugin_conf = user_plugin_conf[name]

        local disable = check_disable(plugin_conf)
        if type(plugin_conf) == "table" and not disable then
            core.table.insert(plugins, plugin_obj)
            core.table.insert(plugins, plugin_conf)
        end
    end

    trace_plugins_info_for_debug(nil, plugins)

    return plugins
end

-- 将service上配置的插件与route上的插件合并
-- 合并过程，先deepcopy一份service_conf为new_conf，然后用route_conf的非空项逐一覆盖new_conf
-- 包含upstream的合并
-- return new_conf
local function merge_service_route(service_conf, route_conf)
<<<<<<< HEAD
    -- new_conf是合并后的结果。
    local new_conf = core.table.deepcopy(service_conf, { shallows = {"self.value.upstream.parent"}})
=======
    local new_conf = core.table.deepcopy(service_conf)
>>>>>>> 7816e92b
    new_conf.value.service_id = new_conf.value.id
    new_conf.value.id = route_conf.value.id
    new_conf.modifiedIndex = route_conf.modifiedIndex

    if route_conf.value.plugins then
        for name, conf in pairs(route_conf.value.plugins) do
            if not new_conf.value.plugins then
                new_conf.value.plugins = {}
            end

            new_conf.value.plugins[name] = conf
        end
    end

    -- route上的upstream配置
    local route_upstream = route_conf.value.upstream
    if route_upstream then
        new_conf.value.upstream = route_upstream
        new_conf.value.upstream_id = nil
        new_conf.has_domain = route_conf.has_domain
    end

    if route_conf.value.upstream_id then
        new_conf.value.upstream_id = route_conf.value.upstream_id
        new_conf.has_domain = route_conf.has_domain
    end

    if route_conf.value.script then
        new_conf.value.script = route_conf.value.script
    end

    if route_conf.value.timeout then
        new_conf.value.timeout = route_conf.value.timeout
    end

    if route_conf.value.name then
        new_conf.value.name = route_conf.value.name
    else
        new_conf.value.name = nil
    end

    if route_conf.value.hosts then
        new_conf.value.hosts = route_conf.value.hosts
    end
    if not new_conf.value.hosts and route_conf.value.host then
        new_conf.value.host = route_conf.value.host
    end

    if route_conf.value.labels then
        new_conf.value.labels = route_conf.value.labels
    end

    -- core.log.info("merged conf : ", core.json.delay_encode(new_conf))
    return new_conf
end

-- 将service上配置的插件与route上的插件合并
-- 合并过程，先deepcopy一份service_conf为new_conf，然后用route_conf的非空项逐一覆盖new_conf
-- 包含upstream的合并
function _M.merge_service_route(service_conf, route_conf)
    core.log.info("service conf: ", core.json.delay_encode(service_conf, true))
    core.log.info("  route conf: ", core.json.delay_encode(route_conf, true))

    --cache key: route_id+route_conf_version+service_conf_version
    local route_service_key = route_conf.value.id .. "#"
        .. route_conf.modifiedIndex .. "#" .. service_conf.modifiedIndex
    -- (key, version, create_obj_fun, ...) 如果key相同且service_conf未发生变更, 则缓存命中
    return merged_route(route_service_key, service_conf,
                        merge_service_route,
                        service_conf, route_conf)
end


local function merge_service_stream_route(service_conf, route_conf)
    -- because many fields in Service are not supported by stream route,
    -- so we copy the stream route as base object
    local new_conf = core.table.deepcopy(route_conf)
    if service_conf.value.plugins then
        for name, conf in pairs(service_conf.value.plugins) do
            if not new_conf.value.plugins then
                new_conf.value.plugins = {}
            end

            if not new_conf.value.plugins[name] then
                new_conf.value.plugins[name] = conf
            end
        end
    end

    new_conf.value.service_id = nil

    if not new_conf.value.upstream and service_conf.value.upstream then
        new_conf.value.upstream = service_conf.value.upstream
    end

    if not new_conf.value.upstream_id and service_conf.value.upstream_id then
        new_conf.value.upstream_id = service_conf.value.upstream_id
    end

    return new_conf
end


function _M.merge_service_stream_route(service_conf, route_conf)
    core.log.info("service conf: ", core.json.delay_encode(service_conf, true))
    core.log.info("  stream route conf: ", core.json.delay_encode(route_conf, true))

    local version = route_conf.modifiedIndex .. "#" .. service_conf.modifiedIndex
    local route_service_key = route_conf.value.id .. "#"
            .. version
    return merged_stream_route(route_service_key, version,
            merge_service_stream_route,
            service_conf, route_conf)
end

-- 合并路由与consumer、consumer_group上的插件配置
-- 合并过程，先deepcopy一份route_conf, 然后先后用consumer_group_conf和consumer_conf覆盖route_conf
-- return new_route_conf
local function merge_consumer_route(route_conf, consumer_conf, consumer_group_conf)
    if not consumer_conf.plugins or
       core.table.nkeys(consumer_conf.plugins) == 0
    then
        core.log.info("consumer no plugins")
        return route_conf
    end

    local new_route_conf = core.table.deepcopy(route_conf)

    if consumer_group_conf then
        for name, conf in pairs(consumer_group_conf.value.plugins) do
            if not new_route_conf.value.plugins then
                new_route_conf.value.plugins = {}
            end

            if new_route_conf.value.plugins[name] == nil then  -- 只在consumer_group上配置的插件
                conf._from_consumer = true
            end
            new_route_conf.value.plugins[name] = conf
        end
    end


    for name, conf in pairs(consumer_conf.plugins) do
        if not new_route_conf.value.plugins then
            new_route_conf.value.plugins = {}
        end

        -- 只在consumer上配置的插件.key-auth同时在consumer和router上配置，不满足条件
        if new_route_conf.value.plugins[name] == nil then
            conf._from_consumer = true
        end
        new_route_conf.value.plugins[name] = conf
    end

    return new_route_conf
end

-- 合并路由与consumer、consumer_group上的插件配置
-- return new_conf, new_conf ~= route_conf。 只有当consumer上没配置插件时，new_conf == route_conf
function _M.merge_consumer_route(route_conf, consumer_conf, consumer_group_conf, api_ctx)
    core.log.info("route conf: ", core.json.delay_encode(route_conf))
    core.log.info("consumer group conf: ", core.json.delay_encode(consumer_group_conf))

    local flag = route_conf.value.id .. "#" .. route_conf.modifiedIndex
                 .. "#" .. consumer_conf.id .. "#" .. consumer_conf.modifiedIndex

    if consumer_group_conf then
        flag = flag .. "#" .. consumer_group_conf.value.id
            .. "#" .. consumer_group_conf.modifiedIndex
    end

    local new_conf = merged_route(flag, api_ctx.conf_version,
                        merge_consumer_route, route_conf, consumer_conf, consumer_group_conf)

    -- some plugins like limit-count don't care if consumer changes
    -- all consumers should share the same counter
    api_ctx.conf_type_without_consumer = api_ctx.conf_type
    api_ctx.conf_version_without_consumer = api_ctx.conf_version
    api_ctx.conf_id_without_consumer = api_ctx.conf_id

    api_ctx.conf_type = api_ctx.conf_type .. "&consumer"
    api_ctx.conf_version = api_ctx.conf_version .. "&" ..
                           api_ctx.consumer_ver
    api_ctx.conf_id = api_ctx.conf_id .. "&" .. api_ctx.consumer_name

    if consumer_group_conf then
        api_ctx.conf_type = api_ctx.conf_type .. "&consumer_group"
        api_ctx.conf_version = api_ctx.conf_version .. "&" .. consumer_group_conf.modifiedIndex
        api_ctx.conf_id = api_ctx.conf_id .. "&" .. consumer_group_conf.value.id
    end

    return new_conf, new_conf ~= route_conf
end


local init_plugins_syncer
do
    local plugins_conf

    --  core.config.new("/plugins", opts) 启动任务watch etcd配置更新
    function init_plugins_syncer()
        local err
        plugins_conf, err = core.config.new("/plugins", {
            automatic = true,
            item_schema = core.schema.plugins,
            single_item = true,
            filter = function(item)
                -- we need to pass 'item' instead of plugins_conf because
                -- the latter one is nil at the first run
                _M.load(item)
            end,
        })
        if not plugins_conf then
            error("failed to create etcd instance for fetching /plugins : " .. err)
        end
    end
end

<<<<<<< HEAD
-- 1加载插件；2 启动持续同步etcd目录更新任务： /plugins /plugin_metadata
function _M.init_worker()
=======

function _M.init_prometheus()
>>>>>>> 7816e92b
    local _, http_plugin_names, stream_plugin_names = get_plugin_names()
    local enabled_in_http = core.table.array_find(http_plugin_names, "prometheus")
    local enabled_in_stream = core.table.array_find(stream_plugin_names, "prometheus")

<<<<<<< HEAD
    -- prometheus插件初始化
    -- some plugins need to be initialized in init* phases
    if is_http and core.table.array_find(http_plugin_names, "prometheus") then
        local prometheus_enabled_in_stream =
            core.table.array_find(stream_plugin_names, "prometheus")
        require("apisix.plugins.prometheus.exporter").http_init(prometheus_enabled_in_stream)
    elseif not is_http and core.table.array_find(stream_plugin_names, "prometheus") then
        require("apisix.plugins.prometheus.exporter").stream_init()
=======
    -- For stream-only mode, there are separate calls in ngx_tpl.lua.
    -- And for other modes, whether in stream or http plugins,
    -- the prometheus exporter needs to be initialized.
    if is_http and (enabled_in_http or enabled_in_stream) then
        require("apisix.plugins.prometheus.exporter").init_exporter_timer()
>>>>>>> 7816e92b
    end
end


function _M.init_worker()
    -- someone's plugin needs to be initialized after prometheus
    -- see https://github.com/apache/apisix/issues/3286
    -- 根据conf.yaml里配置，加载插件，执行插件的init方法
    _M.load()

    if local_conf and not local_conf.apisix.enable_admin then
        init_plugins_syncer()   -- core.config.new("/plugins", opts) 启动/plugins 同步任务，持续同步etcd更新
    end

    -- 启动/plugin_metadata 同步任务，持续同步etcd更新
    local plugin_metadatas, err = core.config.new("/plugin_metadata",
        {
            automatic = true,
            checker = check_plugin_metadata
        }
    )
    if not plugin_metadatas then
        error("failed to create etcd instance for fetching /plugin_metadatas : "
              .. err)
    end

    _M.plugin_metadatas = plugin_metadatas
end

-- https://apisix.apache.org/zh/docs/apisix/terminology/plugin-metadata/
-- 插件元数据对象只能用于具有元数据属性的插件，并非所有插件都有元数据
function _M.plugin_metadata(name)
    return _M.plugin_metadatas:get(name)
end


function _M.get(name)
    return local_plugins_hash and local_plugins_hash[name]
end


function _M.get_stream(name)
    return stream_local_plugins_hash and stream_local_plugins_hash[name]
end

-- 返回所有启用的插件，attrs为包含的属性
-- return http_plugins, stream_plugins
function _M.get_all(attrs)
    local http_plugins = {}
    local stream_plugins = {}

    if local_plugins_hash then
        for name, plugin_obj in pairs(local_plugins_hash) do
            http_plugins[name] = core.table.pick(plugin_obj, attrs)
        end
    end

    if stream_local_plugins_hash then
        for name, plugin_obj in pairs(stream_local_plugins_hash) do
            stream_plugins[name] = core.table.pick(plugin_obj, attrs)
        end
    end

    return http_plugins, stream_plugins
end


-- conf_version returns a version which only depends on the value of conf,
-- instead of where this plugin conf belongs to
function _M.conf_version(conf)
    if not conf._version then
        local data = core.json.stably_encode(conf)
        conf._version = tostring(crc32(data))
        core.log.info("init plugin-level conf version: ", conf._version, ", from ", data)
    end

    return conf._version
end


local function check_single_plugin_schema(name, plugin_conf, schema_type, skip_disabled_plugin)
    if type(plugin_conf) ~= "table" then
        return false, "invalid plugin conf " ..
            core.json.encode(plugin_conf, true) ..
            " for plugin [" .. name .. "]"
    end

    local plugin_obj = local_plugins_hash[name]
    if not plugin_obj then
        if skip_disabled_plugin then
            core.log.warn("skipping check schema for disabled or unknown plugin [",
                                    name, "]. Enable the plugin or modify configuration")
            return true
        else
            return false, "unknown plugin [" .. name .. "]"
        end
    end

    if plugin_obj.check_schema then
        local ok, err = plugin_obj.check_schema(plugin_conf, schema_type)
        if not ok then
            return false, "failed to check the configuration of plugin "
                .. name .. " err: " .. err
        end

        if plugin_conf._meta then
            if plugin_conf._meta.filter then
                ok, err = expr.new(plugin_conf._meta.filter)
                if not ok then
                    return nil, "failed to validate the 'vars' expression: " .. err
                end
            end

            if plugin_conf._meta.pre_function then
                local pre_function, err = meta_pre_func_load_lrucache(plugin_conf._meta.pre_function
                                          , "",
                                          lua_load,
                                          plugin_conf._meta.pre_function, "meta pre_function")
                if not pre_function then
                    return nil, "failed to load _meta.pre_function in plugin " .. name .. ": "
                                 .. err
                end
            end
        end
    end

    return true
end


local enable_data_encryption
local function enable_gde()
    if enable_data_encryption == nil then
        enable_data_encryption =
            core.table.try_read_attr(local_conf, "apisix", "data_encryption",
                    "enable_encrypt_fields") and (core.config.type == "etcd")
        _M.enable_data_encryption = enable_data_encryption
    end

    return enable_data_encryption
end
_M.enable_gde = enable_gde


local function get_plugin_schema_for_gde(name, schema_type)
    local plugin_schema = local_plugins_hash and local_plugins_hash[name]
    if not plugin_schema then
        return nil
    end

    local schema
    if schema_type == core.schema.TYPE_CONSUMER then
        -- when we use a non-auth plugin in the consumer,
        -- where the consumer_schema field does not exist,
        -- we need to fallback to it's schema for encryption and decryption.
        schema = plugin_schema.consumer_schema or plugin_schema.schema
    elseif schema_type == core.schema.TYPE_METADATA then
        schema = plugin_schema.metadata_schema
    else
        schema = plugin_schema.schema
    end

    return schema
end


local function decrypt_conf(name, conf, schema_type)
    if not enable_gde() then
        return
    end
    local schema = get_plugin_schema_for_gde(name, schema_type)
    if not schema then
        core.log.warn("failed to get schema for plugin: ", name)
        return
    end

    if schema.encrypt_fields and not core.table.isempty(schema.encrypt_fields) then
        for _, key in ipairs(schema.encrypt_fields) do
            if conf[key] then
                local decrypted, err = apisix_ssl.aes_decrypt_pkey(conf[key], "data_encrypt")
                if not decrypted then
                    core.log.warn("failed to decrypt the conf of plugin [", name,
                                  "] key [", key, "], err: ", err)
                else
                    conf[key] = decrypted
                end
            elseif core.string.find(key, ".") then
                -- decrypt fields has indents
                local res, err = re_split(key, "\\.", "jo")
                if not res then
                    core.log.warn("failed to split key [", key, "], err: ", err)
                    return
                end

                -- we only support two levels
                if conf[res[1]] and conf[res[1]][res[2]] then
                    local decrypted, err = apisix_ssl.aes_decrypt_pkey(
                                           conf[res[1]][res[2]], "data_encrypt")
                    if not decrypted then
                        core.log.warn("failed to decrypt the conf of plugin [", name,
                                      "] key [", key, "], err: ", err)
                    else
                        conf[res[1]][res[2]] = decrypted
                    end
                end
            end
        end
    end
end
_M.decrypt_conf = decrypt_conf


local function encrypt_conf(name, conf, schema_type)
    if not enable_gde() then
        return
    end
    local schema = get_plugin_schema_for_gde(name, schema_type)
    if not schema then
        core.log.warn("failed to get schema for plugin: ", name)
        return
    end

    if schema.encrypt_fields and not core.table.isempty(schema.encrypt_fields) then
        for _, key in ipairs(schema.encrypt_fields) do
            if conf[key] then
                local encrypted, err = apisix_ssl.aes_encrypt_pkey(conf[key], "data_encrypt")
                if not encrypted then
                    core.log.warn("failed to encrypt the conf of plugin [", name,
                                  "] key [", key, "], err: ", err)
                else
                    conf[key] = encrypted
                end
            elseif core.string.find(key, ".") then
                -- encrypt fields has indents
                local res, err = re_split(key, "\\.", "jo")
                if not res then
                    core.log.warn("failed to split key [", key, "], err: ", err)
                    return
                end

                -- we only support two levels
                if conf[res[1]] and conf[res[1]][res[2]] then
                    local encrypted, err = apisix_ssl.aes_encrypt_pkey(
                                           conf[res[1]][res[2]], "data_encrypt")
                    if not encrypted then
                        core.log.warn("failed to encrypt the conf of plugin [", name,
                                      "] key [", key, "], err: ", err)
                    else
                        conf[res[1]][res[2]] = encrypted
                    end
                end
            end
        end
    end
end
_M.encrypt_conf = encrypt_conf


check_plugin_metadata = function(item)
    local ok, err = check_single_plugin_schema(item.id, item,
                                               core.schema.TYPE_METADATA, true)
    if ok and enable_gde() then
        decrypt_conf(item.id, item, core.schema.TYPE_METADATA)
    end

    return ok, err
end


local function check_schema(plugins_conf, schema_type, skip_disabled_plugin)
    for name, plugin_conf in pairs(plugins_conf) do
        local ok, err = check_single_plugin_schema(name, plugin_conf,
            schema_type, skip_disabled_plugin)
        if not ok then
            return false, err
        end
    end

    return true
end
_M.check_schema = check_schema


local function stream_check_schema(plugins_conf, schema_type, skip_disabled_plugin)
    for name, plugin_conf in pairs(plugins_conf) do
        core.log.info("check stream plugin schema, name: ", name,
                      ": ", core.json.delay_encode(plugin_conf, true))
        if type(plugin_conf) ~= "table" then
            return false, "invalid plugin conf " ..
                core.json.encode(plugin_conf, true) ..
                " for plugin [" .. name .. "]"
        end

        local plugin_obj = stream_local_plugins_hash[name]
        if not plugin_obj then
            if skip_disabled_plugin then
                goto CONTINUE
            else
                return false, "unknown plugin [" .. name .. "]"
            end
        end

        if plugin_obj.check_schema then
            local ok, err = plugin_obj.check_schema(plugin_conf, schema_type)
            if not ok then
                return false, "failed to check the configuration of "
                              .. "stream plugin [" .. name .. "]: " .. err
            end
        end

        ::CONTINUE::
    end

    return true
end
_M.stream_check_schema = stream_check_schema


function _M.plugin_checker(item, schema_type)
    if item.plugins then
        local ok, err = check_schema(item.plugins, schema_type, true)

        if ok and enable_gde() then
            -- decrypt conf
            for name, conf in pairs(item.plugins) do
                decrypt_conf(name, conf, schema_type)
            end
        end
        return ok, err
    end

    return true
end


function _M.stream_plugin_checker(item, in_cp)
    if item.plugins then
        return stream_check_schema(item.plugins, nil, not in_cp)
    end

    return true
end


-- 执行插件对应阶段方法之前的脚本 conf._meta.pre_function
local function run_meta_pre_function(conf, api_ctx, name)
    if conf._meta and conf._meta.pre_function then
        local _, pre_function = pcall(meta_pre_func_load_lrucache(conf._meta.pre_function, "",
                                lua_load,
                                conf._meta.pre_function, "meta pre_function"))
        local ok, err = pcall(pre_function, conf, api_ctx)
        if not ok then
            core.log.error("pre_function execution for plugin ", name, " failed: ", err)
        end
    end
end

-- 这个方法主要逻辑是执行插件对应阶段的方法。还包括了执行meta_filter来判断插件是否需要执行、meta_pre_function 执行前置脚本
-- plugins 待执行的插件，已经排好序了
-- return api_ctx, plugin_run , 第二个参数标识是否有插件被执行了
function _M.run_plugin(phase, plugins, api_ctx)
    local plugin_run = false    -- 标识是否有插件被执行了
    api_ctx = api_ctx or ngx.ctx.api_ctx
    if not api_ctx then
        return
    end

    plugins = plugins or api_ctx.plugins
    if not plugins or #plugins == 0 then  --没有插件
        return api_ctx
    end

    -- 如果是在请求转发到upstream之前的阶段
    if phase ~= "log"
        and phase ~= "header_filter"
        and phase ~= "body_filter"
        and phase ~= "delayed_body_filter"
    then
        for i = 1, #plugins, 2 do  --plugins[i] 插件实例require 'key-auth' ; plugins[i+1] 插件配置

            if phase == "rewrite_in_consumer" and plugins[i + 1]._skip_rewrite_in_consumer then
                goto CONTINUE
            end

            local phase_func = phase == "rewrite_in_consumer" and plugins[i]["rewrite"]
                               or plugins[i][phase]
            if phase_func then
                local conf = plugins[i + 1]
                -- 执行plugin_conf._meta.filter, filter是一个表达式  {["arg_version", "==", "v2"]}
                -- 动态控制插件是否执行
                -- https://apisix.apache.org/zh/docs/apisix/terminology/plugin/#%E9%80%9A%E7%94%A8%E9%85%8D%E7%BD%AE
                if not meta_filter(api_ctx, plugins[i]["name"], conf)then
                    goto CONTINUE
                end
                -- 执行 conf._meta.pre_function
                run_meta_pre_function(conf, api_ctx, plugins[i]["name"])
                plugin_run = true
                api_ctx._plugin_name = plugins[i]["name"]
                local code, body = phase_func(conf, api_ctx) -- 执行插件方法
                api_ctx._plugin_name = nil
                if code or body then    --在请求转发到upstream之前的阶段，可以直接向客户端返回响应
                    if is_http then
                        if code >= 400 then
                            core.log.warn(plugins[i].name, " exits with http status code ", code)

                            if conf._meta and conf._meta.error_response then
                                -- Whether or not the original error message is output,
                                -- always return the configured message
                                -- so the caller can't guess the real error
                                body = conf._meta.error_response
                            end
                        end

                        core.response.exit(code, body)
                    else
                        if code >= 400 then
                            core.log.warn(plugins[i].name, " exits with status code ", code)
                        end

                        ngx_exit(1)
                    end
                end
            end

            ::CONTINUE::
        end
        return api_ctx, plugin_run
    end

    -- 以下是执行upstream返回请求后的相关逻辑
    for i = 1, #plugins, 2 do
        local phase_func = plugins[i][phase]
        local conf = plugins[i + 1]
        if phase_func and meta_filter(api_ctx, plugins[i]["name"], conf) then
            plugin_run = true
            run_meta_pre_function(conf, api_ctx, plugins[i]["name"])
            api_ctx._plugin_name = plugins[i]["name"]
            phase_func(conf, api_ctx)
            api_ctx._plugin_name = nil
        end
    end

    return api_ctx, plugin_run
end

function _M.set_plugins_meta_parent(plugins, parent)
    if not plugins then
        return
    end
    for _, plugin_conf in pairs(plugins) do
        if not plugin_conf._meta then
            plugin_conf._meta = {}
        end
        if not plugin_conf._meta.parent then
            local parent_info = {
                resource_key = parent.key,
                resource_version = tostring(parent.modifiedIndex)
            }
            local mt_table = getmetatable(plugin_conf._meta)
            if mt_table then
                mt_table.parent = parent_info
            else
                plugin_conf._meta = setmetatable(plugin_conf._meta,
                                                    { __index = {parent = parent_info} })
            end
        end
    end
end


-- https://apisix.apache.org/zh/docs/apisix/terminology/global-rule/
-- 一个global_rule可以包含多个插件
function _M.run_global_rules(api_ctx, global_rules, phase_name)
    if global_rules and #global_rules > 0 then
        local orig_conf_type = api_ctx.conf_type
        local orig_conf_version = api_ctx.conf_version
        local orig_conf_id = api_ctx.conf_id

        if phase_name == nil then
            api_ctx.global_rules = global_rules
        end

        local plugins = core.tablepool.fetch("plugins", 32, 0)
        local values = global_rules
        local route = api_ctx.matched_route
        -- 一个global_rule可以包含多个插件 {"plugins":{{name:"limit-count"},{..}}}
        for _, global_rule in config_util.iterate_values(values) do
            api_ctx.conf_type = "global_rule"
            api_ctx.conf_version = global_rule.modifiedIndex
            api_ctx.conf_id = global_rule.value.id

            core.table.clear(plugins)
            -- 对需要执行的插件进行排序，过滤不需要执行的插件
            plugins = _M.filter(api_ctx, global_rule, plugins, route) -- 返回的也是入参plugins
            if phase_name == nil then
                _M.run_plugin("rewrite", plugins, api_ctx)
                _M.run_plugin("access", plugins, api_ctx)
            else
                _M.run_plugin(phase_name, plugins, api_ctx)
            end
        end
        core.tablepool.release("plugins", plugins)

        api_ctx.conf_type = orig_conf_type
        api_ctx.conf_version = orig_conf_version
        api_ctx.conf_id = orig_conf_id
    end
end

function _M.lua_response_filter(api_ctx, headers, body)
    local plugins = api_ctx.plugins
    if not plugins or #plugins == 0 then
        -- if there is no any plugin, just print the original body to downstream
        ngx_print(body)
        return
    end
    for i = 1, #plugins, 2 do
        local phase_func = plugins[i]["lua_body_filter"]
        if phase_func then
            local conf = plugins[i + 1]
            if not meta_filter(api_ctx, plugins[i]["name"], conf)then
                goto CONTINUE
            end

            run_meta_pre_function(conf, api_ctx, plugins[i]["name"])
            local code, new_body = phase_func(conf, api_ctx, headers, body)
            if code then
                if code ~= ngx_ok then
                    ngx.status = code
                end

                ngx_print(new_body)
                ngx_exit(ngx_ok)
            end
            if new_body then
                body = new_body
            end
        end

        ::CONTINUE::
    end
    ngx_print(body)
end


return _M<|MERGE_RESOLUTION|>--- conflicted
+++ resolved
@@ -360,12 +360,6 @@
         return local_plugins
     end
 
-<<<<<<< HEAD
-    -- exporter插件的特殊处理
-    local exporter = require("apisix.plugins.prometheus.exporter")
-
-=======
->>>>>>> 7816e92b
     if ngx.config.subsystem == "http" then
         if not http_plugin_names then
             core.log.error("failed to read plugin list from local file")
@@ -630,12 +624,8 @@
 -- 包含upstream的合并
 -- return new_conf
 local function merge_service_route(service_conf, route_conf)
-<<<<<<< HEAD
     -- new_conf是合并后的结果。
-    local new_conf = core.table.deepcopy(service_conf, { shallows = {"self.value.upstream.parent"}})
-=======
     local new_conf = core.table.deepcopy(service_conf)
->>>>>>> 7816e92b
     new_conf.value.service_id = new_conf.value.id
     new_conf.value.id = route_conf.value.id
     new_conf.modifiedIndex = route_conf.modifiedIndex
@@ -854,33 +844,19 @@
     end
 end
 
-<<<<<<< HEAD
+
 -- 1加载插件；2 启动持续同步etcd目录更新任务： /plugins /plugin_metadata
-function _M.init_worker()
-=======
-
 function _M.init_prometheus()
->>>>>>> 7816e92b
     local _, http_plugin_names, stream_plugin_names = get_plugin_names()
     local enabled_in_http = core.table.array_find(http_plugin_names, "prometheus")
     local enabled_in_stream = core.table.array_find(stream_plugin_names, "prometheus")
 
-<<<<<<< HEAD
     -- prometheus插件初始化
-    -- some plugins need to be initialized in init* phases
-    if is_http and core.table.array_find(http_plugin_names, "prometheus") then
-        local prometheus_enabled_in_stream =
-            core.table.array_find(stream_plugin_names, "prometheus")
-        require("apisix.plugins.prometheus.exporter").http_init(prometheus_enabled_in_stream)
-    elseif not is_http and core.table.array_find(stream_plugin_names, "prometheus") then
-        require("apisix.plugins.prometheus.exporter").stream_init()
-=======
     -- For stream-only mode, there are separate calls in ngx_tpl.lua.
     -- And for other modes, whether in stream or http plugins,
     -- the prometheus exporter needs to be initialized.
     if is_http and (enabled_in_http or enabled_in_stream) then
         require("apisix.plugins.prometheus.exporter").init_exporter_timer()
->>>>>>> 7816e92b
     end
 end
 
