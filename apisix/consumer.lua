--
-- Licensed to the Apache Software Foundation (ASF) under one or more
-- contributor license agreements.  See the NOTICE file distributed with
-- this work for additional information regarding copyright ownership.
-- The ASF licenses this file to You under the Apache License, Version 2.0
-- (the "License"); you may not use this file except in compliance with
-- the License.  You may obtain a copy of the License at
--
--     http://www.apache.org/licenses/LICENSE-2.0
--
-- Unless required by applicable law or agreed to in writing, software
-- distributed under the License is distributed on an "AS IS" BASIS,
-- WITHOUT WARRANTIES OR CONDITIONS OF ANY KIND, either express or implied.
-- See the License for the specific language governing permissions and
-- limitations under the License.
--
local core           = require("apisix.core")
local config_local   = require("apisix.core.config_local")
local secret         = require("apisix.secret")
local plugin         = require("apisix.plugin")
local plugin_checker = require("apisix.plugin").plugin_checker
local check_schema   = require("apisix.core.schema").check
local error          = error
local ipairs         = ipairs
local pairs          = pairs
local type           = type
local string_sub     = string.sub
local consumers


local _M = {
    version = 0.3,
}

local lrucache = core.lrucache.new({
    ttl = 300, count = 512
})

-- Please calculate and set the value of the "consumers_count_for_lrucache"
-- variable based on the number of consumers in the current environment,
-- taking into account the appropriate adjustment coefficient.
local consumers_count_for_lrucache = 4096

local function remove_etcd_prefix(key)
    local prefix = ""
    local local_conf = config_local.local_conf()
    local role = core.table.try_read_attr(local_conf, "deployment", "role")
    local provider = core.table.try_read_attr(local_conf, "deployment", "role_" ..
    role, "config_provider")
    if provider == "etcd" and local_conf.etcd and local_conf.etcd.prefix then
        prefix = local_conf.etcd.prefix
    end
    return string_sub(key, #prefix + 1)
end

-- consumer是以name为key在etcd存储的
-- /{etcd.prefix}/consumers/{consumer_name}/credentials/{credential_id} --> {consumer_name}
local function get_consumer_name_from_credential_etcd_key(key)
    local uri_segs = core.utils.split_uri(remove_etcd_prefix(key))
    return uri_segs[3]
end

local function is_credential_etcd_key(key)
    if not key then
        return false
    end

    local uri_segs = core.utils.split_uri(remove_etcd_prefix(key))
    return uri_segs[2] == "consumers" and uri_segs[4] == "credentials"
end

local function get_credential_id_from_etcd_key(key)
    local uri_segs = core.utils.split_uri(remove_etcd_prefix(key))
    return uri_segs[5]
end

-- 过滤data_list中的 credential_etcd_key
local function filter_consumers_list(data_list)
    if #data_list == 0 then
        return data_list
    end

    local list = {}
    for _, item in ipairs(data_list) do
        if not (type(item) == "table" and is_credential_etcd_key(item.key)) then
            core.table.insert(list, item)
        end
    end

    return list
end

local plugin_consumer
do
    local consumers_id_lrucache = core.lrucache.new({
            count = consumers_count_for_lrucache
        })

local function construct_consumer_data(val, name, plugin_config)
    -- if the val is a Consumer, clone it to the local consumer;
    -- if the val is a Credential, to get the Consumer by consumer_name and then clone
    -- it to the local consumer.
    local consumer
    -- 是否是这种格式的 /{etcd.prefix}/consumers/{consumer_name}/credentials/{credential_id}
    if is_credential_etcd_key(val.key) then
        local consumer_name = get_consumer_name_from_credential_etcd_key(val.key)
        local the_consumer = consumers:get(consumer_name)  -- etcd上配置的consumer
        if the_consumer and the_consumer.value then
            consumer = consumers_id_lrucache(val.value.id .. name, val.modifiedIndex..
                                                the_consumer.modifiedIndex,
                function (val, the_consumer)
                    consumer = core.table.clone(the_consumer.value)
                    consumer.modifiedIndex = the_consumer.modifiedIndex
                    consumer.credential_id = get_credential_id_from_etcd_key(val.key)
                    return consumer
                end, val, the_consumer)
        else
            -- Normally wouldn't get here:
            -- it should belong to a consumer for any credential.
            return nil, "failed to get the consumer for the credential,",
                " a wild credential has appeared!",
                " credential key: ", val.key, ", consumer name: ", consumer_name
        end
    else
        consumer = consumers_id_lrucache(val.value.id .. name, val.modifiedIndex,
            function (val)
                consumer = core.table.clone(val.value)
                consumer.modifiedIndex = val.modifiedIndex
                return consumer
            end, val)
    end

    -- if the consumer has labels, set the field custom_id to it.
    -- the custom_id is used to set in the request headers to the upstream.
    if consumer.labels then
        consumer.custom_id = consumer.labels["custom_id"]
    end

    -- Note: the id here is the key of consumer data, which
    -- is 'username' field in admin
    consumer.consumer_name = consumer.id
    consumer.auth_conf = plugin_config

    return consumer
end

-- 获取所有认证插件配置的所有consumer认证信息。plugins[name]={nodes={consumer1,consumer2,..}, len=}
function plugin_consumer()
    local plugins = {}

    if consumers.values == nil then
        return plugins
    end

    -- consumers.values is the list that got from etcd by prefix key {etcd_prefix}/consumers.
    -- So it contains consumers and credentials.
    -- The val in the for-loop may be a Consumer or a Credential.
    for _, val in ipairs(consumers.values) do       -- 循环遍历所有consumer
        if type(val) ~= "table" then
            goto CONTINUE
        end

        for name, config in pairs(val.value.plugins or {}) do   -- 循环该consumer配置的所有plugin
            local plugin_obj = plugin.get(name)
            if plugin_obj and plugin_obj.type == "auth" then        -- 只关注auth类型的插件
                if not plugins[name] then
                    plugins[name] = {
                        nodes = {},
                        len = 0,
                        conf_version = consumers.conf_version
                    }
                end

<<<<<<< HEAD
                -- name是插件的名称，id是consumer的id
                local consumer = consumers_id_lrucache(val.value.id .. name,
                        val.modifiedIndex, construct_consumer_data, val, config)
                if consumer == nil then
=======
                local consumer, err = construct_consumer_data(val, name, config)
                if not consumer then
                    core.log.error("failed to construct consumer data for plugin ",
                                   name, ": ", err)
>>>>>>> 7816e92b
                    goto CONTINUE
                end

                plugins[name].len = plugins[name].len + 1
                core.table.insert(plugins[name].nodes, plugins[name].len,
                                    consumer)
            end
        end

        ::CONTINUE::
    end

    return plugins
end

end


_M.filter_consumers_list = filter_consumers_list

function _M.get_consumer_key_from_credential_key(key)
    local uri_segs = core.utils.split_uri(key)
    return "/consumers/" .. uri_segs[3]
end

function _M.plugin(plugin_name)
    local plugin_conf = core.lrucache.global("/consumers",
                            consumers.conf_version, plugin_consumer)
    return plugin_conf[plugin_name]
end

function _M.consumers_conf(plugin_name)
    return _M.plugin(plugin_name)
end


-- attach chosen consumer to the ctx, used in auth plugin
function _M.attach_consumer(ctx, consumer, conf)
    ctx.consumer = consumer
    ctx.consumer_name = consumer.consumer_name
    ctx.consumer_group_id = consumer.group_id
    ctx.consumer_ver = conf.conf_version

    core.request.set_header(ctx, "X-Consumer-Username", consumer.username)
    core.request.set_header(ctx, "X-Credential-Identifier", consumer.credential_id)
    core.request.set_header(ctx, "X-Consumer-Custom-ID", consumer.custom_id)
end


function _M.consumers()
    if not consumers then
        return nil, nil
    end

    return filter_consumers_list(consumers.values), consumers.conf_version
end


local create_consume_cache
do
    local consumer_lrucache = core.lrucache.new({
            count = consumers_count_for_lrucache
        })
-- 解析auth_conf中的密钥，格式可能为: auth_conf: {"key"="$ENV://$env_name", secret="$secret://vault/1/jack/auth-key"}
local function fill_consumer_secret(consumer)
    local new_consumer = core.table.clone(consumer)
    new_consumer.auth_conf = secret.fetch_secrets(new_consumer.auth_conf, false)
    return new_consumer
end

-- consumers_conf：{conf_version=3, nodes:[{username=xxx, auth_conf={"key":""},{}..}]}
function create_consume_cache(consumers_conf, key_attr)
    local consumer_names = {}

    for _, consumer in ipairs(consumers_conf.nodes) do
<<<<<<< HEAD
        core.log.info("consumer node: ", core.json.delay_encode(consumer))
        -- 解析填充consumer.auth_conf中可能存在的秘钥引用
=======
>>>>>>> 7816e92b
        local new_consumer = consumer_lrucache(consumer, nil,
                                fill_consumer_secret, consumer)
        consumer_names[new_consumer.auth_conf[key_attr]] = new_consumer
    end

    return consumer_names
end

end


function _M.consumers_kv(plugin_name, consumer_conf, key_attr)
    local consumers = lrucache("consumers_key#" .. plugin_name, consumer_conf.conf_version,
        create_consume_cache, consumer_conf, key_attr)

    return consumers
end


function _M.find_consumer(plugin_name, key, key_value)
    local consumer
    local consumer_conf
    -- 包含了此插件所有的consumer配置
    -- {nodes:{{username:"",id:"", plugins:{"key-auth":{},"basic-auth":{}}}}, conf_version=1}
    consumer_conf = _M.plugin(plugin_name)
    if not consumer_conf then
        return nil, nil, "Missing related consumer"
    end
    -- 从auth_conf中查找key(key, username)
    local consumers = _M.consumers_kv(plugin_name, consumer_conf, key)
    consumer = consumers[key_value]
    return consumer, consumer_conf
end


local function check_consumer(consumer, key)
    local data_valid
    local err
    if is_credential_etcd_key(key) then
        data_valid, err = check_schema(core.schema.credential, consumer)
    else
        data_valid, err = check_schema(core.schema.consumer, consumer)
    end
    if not data_valid then
        return data_valid, err
    end

    return plugin_checker(consumer, core.schema.TYPE_CONSUMER)
end


function _M.init_worker()
    local err
    local cfg = {
        automatic = true,
        checker = check_consumer,
    }

    consumers, err = core.config.new("/consumers", cfg)     --持续监听/consumers更新
    if not consumers then
        error("failed to create etcd instance for fetching consumers: " .. err)
        return
    end
end

local function get_anonymous_consumer_from_local_cache(name)
    local anon_consumer_raw = consumers:get(name)

    if not anon_consumer_raw or not anon_consumer_raw.value or
    not anon_consumer_raw.value.id or not anon_consumer_raw.modifiedIndex then
        return nil, nil, "failed to get anonymous consumer " .. name
    end

    -- make structure of anon_consumer similar to that of consumer_mod.consumers_kv's response
    local anon_consumer = anon_consumer_raw.value
    anon_consumer.consumer_name = anon_consumer_raw.value.id
    anon_consumer.modifiedIndex = anon_consumer_raw.modifiedIndex

    local anon_consumer_conf = {
        conf_version = anon_consumer_raw.modifiedIndex
    }

    return anon_consumer, anon_consumer_conf
end

-- 从/etcd中找到指定name的consumer
function _M.get_anonymous_consumer(name)
    local anon_consumer, anon_consumer_conf, err
    anon_consumer, anon_consumer_conf, err = get_anonymous_consumer_from_local_cache(name)

    return anon_consumer, anon_consumer_conf, err
end


return _M<|MERGE_RESOLUTION|>--- conflicted
+++ resolved
@@ -171,17 +171,11 @@
                     }
                 end
 
-<<<<<<< HEAD
                 -- name是插件的名称，id是consumer的id
-                local consumer = consumers_id_lrucache(val.value.id .. name,
-                        val.modifiedIndex, construct_consumer_data, val, config)
-                if consumer == nil then
-=======
                 local consumer, err = construct_consumer_data(val, name, config)
                 if not consumer then
                     core.log.error("failed to construct consumer data for plugin ",
                                    name, ": ", err)
->>>>>>> 7816e92b
                     goto CONTINUE
                 end
 
@@ -257,11 +251,7 @@
     local consumer_names = {}
 
     for _, consumer in ipairs(consumers_conf.nodes) do
-<<<<<<< HEAD
-        core.log.info("consumer node: ", core.json.delay_encode(consumer))
         -- 解析填充consumer.auth_conf中可能存在的秘钥引用
-=======
->>>>>>> 7816e92b
         local new_consumer = consumer_lrucache(consumer, nil,
                                 fill_consumer_secret, consumer)
         consumer_names[new_consumer.auth_conf[key_attr]] = new_consumer
