--- conflicted
+++ resolved
@@ -304,21 +304,6 @@
 local function do_access(conf, ctx)
     local extra_headers = {}
 
-<<<<<<< HEAD
-    local match, err = check_match(conf, ctx)       -- 执行一系列expr判断是否需要往waf转发
-    if not match then
-        if err then
-            extra_headers[HEADER_CHAITIN_WAF] = "err"
-            extra_headers[HEADER_CHAITIN_WAF_ERROR] = tostring(err)
-            return 500, nil, extra_headers
-        else
-            extra_headers[HEADER_CHAITIN_WAF] = "no"
-            return nil, nil, extra_headers
-        end
-    end
-
-=======
->>>>>>> d0d56943
     local metadata = plugin.plugin_metadata(plugin_name)
     if not core.table.try_read_attr(metadata, "value", "nodes") then
         extra_headers[HEADER_CHAITIN_WAF] = "err"
@@ -336,11 +321,7 @@
     end
 
     core.log.info("picked chaitin-waf server: ", host, ":", port)
-<<<<<<< HEAD
-
     -- 超时时间等相关配置
-=======
->>>>>>> d0d56943
     local t = get_conf(conf, metadata.value)
     t.host = host
     t.port = port
