--
-- Licensed to the Apache Software Foundation (ASF) under one or more
-- contributor license agreements.  See the NOTICE file distributed with
-- this work for additional information regarding copyright ownership.
-- The ASF licenses this file to You under the Apache License, Version 2.0
-- (the "License"); you may not use this file except in compliance with
-- the License.  You may obtain a copy of the License at
--
--     http://www.apache.org/licenses/LICENSE-2.0
--
-- Unless required by applicable law or agreed to in writing, software
-- distributed under the License is distributed on an "AS IS" BASIS,
-- WITHOUT WARRANTIES OR CONDITIONS OF ANY KIND, either express or implied.
-- See the License for the specific language governing permissions and
-- limitations under the License.
--

local bp_manager_mod  = require("apisix.utils.batch-processor-manager")
local plugin          = require("apisix.plugin")
local log_util        = require("apisix.utils.log-util")
local core            = require("apisix.core")
local http            = require("resty.http")
local url             = require("net.url")

local tostring = tostring
local ipairs   = ipairs

local plugin_name = "http-logger"
local batch_processor_manager = bp_manager_mod.new("http logger")

local schema = {
    type = "object",
    properties = {
        uri = core.schema.uri_def,
        auth_header = {type = "string"},
        timeout = {type = "integer", minimum = 1, default = 3},
        log_format = {type = "object"},
        include_req_body = {type = "boolean", default = false},
        include_req_body_expr = {
            type = "array",
            minItems = 1,
            items = {
                type = "array"
            }
        },
        include_resp_body = {type = "boolean", default = false},
        include_resp_body_expr = {
            type = "array",
            minItems = 1,
            items = {
                type = "array"
            }
        },
        concat_method = {type = "string", default = "json",
                         enum = {"json", "new_line"}},
        ssl_verify = {type = "boolean", default = false},
    },
    required = {"uri"}
}


local metadata_schema = {
    type = "object",
    properties = {
        log_format = {
            type = "object"
        },
        max_pending_entries = {
            type = "integer",
            description = "maximum number of pending entries in the batch processor",
            minimum = 1,
        },
    },
}

-- https://apisix.apache.org/zh/docs/apisix/plugins/http-logger/
-- 将 APISIX 的日志数据推送到 HTTP 或 HTTPS 服务器
local _M = {
    version = 0.1,
    priority = 410,
    name = plugin_name,
    schema = batch_processor_manager:wrap_schema(schema),
    metadata_schema = metadata_schema,
}


function _M.check_schema(conf, schema_type)
    if schema_type == core.schema.TYPE_METADATA then
        return core.schema.check(metadata_schema, conf)
    end

    local check = {"uri"}
    core.utils.check_https(check, conf, plugin_name)
    core.utils.check_tls_bool({"ssl_verify"}, conf, plugin_name)

    local ok, err = core.schema.check(schema, conf)
    if not ok then
        return nil, err
    end
    return log_util.check_log_schema(conf)
end


local function send_http_data(conf, log_message)
    local err_msg
    local res = true
    local url_decoded = url.parse(conf.uri)
    local host = url_decoded.host
    local port = url_decoded.port

    core.log.info("sending a batch logs to ", conf.uri)

    if ((not port) and url_decoded.scheme == "https") then
        port = 443
    elseif not port then
        port = 80
    end

    local httpc = http.new()
    httpc:set_timeout(conf.timeout * 1000)
    local ok, err = httpc:connect(host, port)

    if not ok then
        return false, "failed to connect to host[" .. host .. "] port["
            .. tostring(port) .. "] " .. err
    end

    if url_decoded.scheme == "https" then
        ok, err = httpc:ssl_handshake(true, host, conf.ssl_verify)
        if not ok then
            return false, "failed to perform SSL with host[" .. host .. "] "
                .. "port[" .. tostring(port) .. "] " .. err
        end
    end

    local content_type
    if conf.concat_method == "json" then
        content_type = "application/json"
    else
        content_type = "text/plain"
    end

    local httpc_res, httpc_err = httpc:request({
        method = "POST",
        path = #url_decoded.path ~= 0 and url_decoded.path or "/",
        query = url_decoded.query,
        body = log_message,
        headers = {
            ["Host"] = url_decoded.host,
            ["Content-Type"] = content_type,
            ["Authorization"] = conf.auth_header
        }
    })

    if not httpc_res then
        return false, "error while sending data to [" .. host .. "] port["
            .. tostring(port) .. "] " .. httpc_err
    end

    -- some error occurred in the server
    if httpc_res.status >= 400 then
        res =  false
        err_msg = "server returned status code[" .. httpc_res.status .. "] host["
            .. host .. "] port[" .. tostring(port) .. "] "
            .. "body[" .. httpc_res:read_body() .. "]"
    end

    return res, err_msg
end


function _M.body_filter(conf, ctx)
    log_util.collect_body(conf, ctx)
end


function _M.log(conf, ctx)
<<<<<<< HEAD
    -- 通过plugin_name查看plugin_meta是否配置了log_format
=======
    local metadata = plugin.plugin_metadata(plugin_name)
    local max_pending_entries = metadata and metadata.value and
                                metadata.value.max_pending_entries or nil
>>>>>>> 7816e92b
    local entry = log_util.get_log_entry(plugin_name, conf, ctx)

    if not entry.route_id then
        entry.route_id = "no-matched"
    end

    if batch_processor_manager:add_entry(conf, entry, max_pending_entries) then
        return
    end

    -- Generate a function to be executed by the batch processor
    -- format_log to string and send to httpserver
    local func = function(entries, batch_max_size)
        local data, err

        if conf.concat_method == "json" then
            if batch_max_size == 1 then
                data, err = core.json.encode(entries[1]) -- encode as single {}
            else
                data, err = core.json.encode(entries) -- encode as array [{}]
            end

        elseif conf.concat_method == "new_line" then
            if batch_max_size == 1 then
                data, err = core.json.encode(entries[1]) -- encode as single {}
            else
                local t = core.table.new(#entries, 0)
                for i, entry in ipairs(entries) do
                    t[i], err = core.json.encode(entry)
                    if err then
                        core.log.warn("failed to encode http log: ", err, ", log data: ", entry)
                        break
                    end
                end
                data = core.table.concat(t, "\n") -- encode as multiple string
            end

        else
            -- defensive programming check
            err = "unknown concat_method " .. (conf.concat_method or "nil")
        end

        if not data then
            return false, 'error occurred while encoding the data: ' .. err
        end

        return send_http_data(conf, data)
    end

    batch_processor_manager:add_entry_to_new_processor(conf, entry, ctx, func, max_pending_entries)
end


return _M<|MERGE_RESOLUTION|>--- conflicted
+++ resolved
@@ -175,13 +175,10 @@
 
 
 function _M.log(conf, ctx)
-<<<<<<< HEAD
     -- 通过plugin_name查看plugin_meta是否配置了log_format
-=======
     local metadata = plugin.plugin_metadata(plugin_name)
     local max_pending_entries = metadata and metadata.value and
                                 metadata.value.max_pending_entries or nil
->>>>>>> 7816e92b
     local entry = log_util.get_log_entry(plugin_name, conf, ctx)
 
     if not entry.route_id then
