--
-- Licensed to the Apache Software Foundation (ASF) under one or more
-- contributor license agreements.  See the NOTICE file distributed with
-- this work for additional information regarding copyright ownership.
-- The ASF licenses this file to You under the Apache License, Version 2.0
-- (the "License"); you may not use this file except in compliance with
-- the License.  You may obtain a copy of the License at
--
--     http://www.apache.org/licenses/LICENSE-2.0
--
-- Unless required by applicable law or agreed to in writing, software
-- distributed under the License is distributed on an "AS IS" BASIS,
-- WITHOUT WARRANTIES OR CONDITIONS OF ANY KIND, either express or implied.
-- See the License for the specific language governing permissions and
-- limitations under the License.
--
local core         = require("apisix.core")
local expr         = require("resty.expr.v1")
local ipairs       = ipairs
local setmetatable = setmetatable
local getmetatable = getmetatable

local schema = {
    type = "object",
    properties = {
        rules = {
            type = "array",
            items = {
                type = "object",
                properties = {
                    case = {
                        type = "array",
                        items = {
                            anyOf = {
                                {
                                    type = "array",
                                },
                                {
                                    type = "string",
                                },
                            }
                        },
                        minItems = 1,
                    },
                    actions = {
                        type = "array",
                        items = {
                            type = "array",
                            minItems = 1
                        }
                    }
                },
                required = {"actions"}
            }
        }
    },
    required = {"rules"}
}

local plugin_name = "workflow"

-- https://apisix.apache.org/zh/docs/apisix/plugins/workflow/
-- 引入 lua-resty-expr 来提供复杂的流量控制功能
-- rules.case expr数组; rules.actions: 当case匹配成功时执行的动作,可以是 return 或 limit-count
local _M = {
    version = 0.1,
    priority = 1006,
    name = plugin_name,
    schema = schema
}


local return_schema = {
    type = "object",
    properties = {
        code = {
            type = "integer",
            minimum = 100,
            maximum = 599
        }
    },
    required = {"code"}
}


local function check_return_schema(conf)
    local ok, err = core.schema.check(return_schema, conf)
    if not ok then
        return false, err
    end
    return true
end


local function exit(conf)
    return conf.code, {error_msg = "rejected by workflow"}
end



local support_action = {
    ["return"] = {
        handler        = exit,
        check_schema   = check_return_schema,
    }
}

<<<<<<< HEAD
-- 只有limit-count插件注册了action
function _M.register(plugin_name, handler, check_schema)
=======

function _M.register(plugin_name, check_schema, access_handler, log_handler)
>>>>>>> 7816e92b
    support_action[plugin_name] = {
        check_schema   = check_schema,
        handler        = access_handler,
        log_handler    = log_handler
    }
end


function _M.check_schema(conf)
    local ok, err = core.schema.check(schema, conf)
    if not ok then
        return false, err
    end

    for idx, rule in ipairs(conf.rules) do
         if rule.case then
            local expr, err = expr.new(rule.case)
            if not ok then
                return false, "failed to validate the 'case' expression: " .. err
            end
            local mt = getmetatable(rule)
            if not mt then
                mt = {}
                mt.__index = mt
                setmetatable(rule, mt)
            end
            mt.__expr = expr
        end

        local actions = rule.actions
        for _, action in ipairs(actions) do

            if not support_action[action[1]] then
                return false, "unsupported action: " .. action[1]
            end

            -- use the action's idx as an identifier to isolate between confs
            action[2]["_vid"] = idx
            local ok, err = support_action[action[1]].check_schema(action[2], plugin_name)
            if not ok then
                return false, "failed to validate the '" .. action[1] .. "' action: " .. err
            end
       end
    end

    return true
end


function _M.access(conf, ctx)
<<<<<<< HEAD
    for _, rule in ipairs(conf.rules) do    --执行每条rule
=======
    ctx._workflow_cache = ctx._workflow_cache or {}
    for idx, rule in ipairs(conf.rules) do
>>>>>>> 7816e92b
        local match_result = true
        if rule.case then
            local expr = rule.__expr
            if expr then
                match_result = expr:eval(ctx.var)
            end
        end
        ctx._workflow_cache[idx] = match_result
        if match_result then
            -- only one action is currently supported
            local action = rule.actions[1]
            return support_action[action[1]].handler(action[2], ctx)
        end
    end
end

function _M.log(conf, ctx)
    for idx, rule in ipairs(conf.rules) do
        local match_result = ctx._workflow_cache[idx]
        if match_result then
            -- only one action is currently supported
            local action = rule.actions[1]
            local log_handler = support_action[action[1]].log_handler
            if log_handler then
                return log_handler(action[2], ctx)
            end
        end
    end
end

return _M<|MERGE_RESOLUTION|>--- conflicted
+++ resolved
@@ -105,13 +105,9 @@
     }
 }
 
-<<<<<<< HEAD
+
 -- 只有limit-count插件注册了action
-function _M.register(plugin_name, handler, check_schema)
-=======
-
 function _M.register(plugin_name, check_schema, access_handler, log_handler)
->>>>>>> 7816e92b
     support_action[plugin_name] = {
         check_schema   = check_schema,
         handler        = access_handler,
@@ -162,12 +158,8 @@
 
 
 function _M.access(conf, ctx)
-<<<<<<< HEAD
-    for _, rule in ipairs(conf.rules) do    --执行每条rule
-=======
     ctx._workflow_cache = ctx._workflow_cache or {}
     for idx, rule in ipairs(conf.rules) do
->>>>>>> 7816e92b
         local match_result = true
         if rule.case then
             local expr = rule.__expr
