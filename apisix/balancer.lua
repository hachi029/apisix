--- conflicted
+++ resolved
@@ -203,16 +203,6 @@
 local function pick_server(route, ctx)
     local up_conf = ctx.upstream_conf
 
-<<<<<<< HEAD
-    -- ipv6, 如果是ipv6地址，设置host为 [ipv6] 格式
-    for _, node in ipairs(up_conf.nodes) do
-        if core.utils.parse_ipv6(node.host) and str_byte(node.host, 1) ~= str_byte("[") then
-            node.host = '[' .. node.host .. ']'
-        end
-    end
-
-=======
->>>>>>> 7816e92b
     local nodes_count = #up_conf.nodes
     if nodes_count == 1 then        -- 只有一个node, 直接取唯一节点
         local node = up_conf.nodes[1]
