--
-- Licensed to the Apache Software Foundation (ASF) under one or more
-- contributor license agreements.  See the NOTICE file distributed with
-- this work for additional information regarding copyright ownership.
-- The ASF licenses this file to You under the Apache License, Version 2.0
-- (the "License"); you may not use this file except in compliance with
-- the License.  You may obtain a copy of the License at
--
--     http://www.apache.org/licenses/LICENSE-2.0
--
-- Unless required by applicable law or agreed to in writing, software
-- distributed under the License is distributed on an "AS IS" BASIS,
-- WITHOUT WARRANTIES OR CONDITIONS OF ANY KIND, either express or implied.
-- See the License for the specific language governing permissions and
-- limitations under the License.
--

--- LRU Caching Implementation.
--
-- @module core.lrucache
-- https://github.com/openresty/lua-resty-lrucache
local lru_new = require("resty.lrucache").new
local resty_lock = require("resty.lock")
local log = require("apisix.core.log")
local pairs = pairs
local pcall = pcall
local unpack = unpack
local tostring = tostring
local ngx = ngx
local get_phase = ngx.get_phase
local timer_every = ngx.timer.every
local exiting = ngx.worker.exiting


local lock_shdict_name = "lrucache-lock"
if ngx.config.subsystem == "stream" then
    lock_shdict_name = lock_shdict_name .. "-" .. ngx.config.subsystem
end


local can_yield_phases = {
    ssl_session_fetch = true,
    ssl_session_store = true,
    rewrite = true,
    access = true,
    content = true,
    timer = true
}

local stale_obj_pool = {}

local GLOBAL_ITEMS_COUNT = 1024
local GLOBAL_TTL         = 60 * 60          -- 60 min
local PLUGIN_TTL         = 5 * 60           -- 5 min
local PLUGIN_ITEMS_COUNT = 8
local global_lru_fun

<<<<<<< HEAD
-- lru_obj: resty.lrucache(item_count)
-- invalid_stale: 过期对象是否无效，如果否，过期的对象会被重新设置ttl并返回
-- item_ttl: 对象的ttl
-- item_release: item从缓存中释放的回调 （几乎没有场景传这个参数）
-- key: lru key,
-- version: obj附加字段version. 如果指定了version, 只有version一致，才会返回key对应的对象
local function fetch_valid_cache(lru_obj, invalid_stale, item_ttl,
                                 item_release, key, version)
    local obj, stale_obj = lru_obj:get(key)     -- stale_obj, 过期的obj
    if obj and obj.ver == version then  --版本一致
        return obj
    end

    -- 如果允许返回过期对象
    if not invalid_stale and stale_obj and stale_obj.ver == version then
        lru_obj:set(key, stale_obj, item_ttl)
        return stale_obj
    end

    if item_release and obj then   -- 对象未过期但版本不一致，调用释放方法对obj进行释放
        item_release(obj.val)
=======

local function fetch_valid_cache(lru_obj, invalid_stale, refresh_stale, item_ttl,
                                 key, version, create_obj_fun, ...)
    local obj, stale_obj = lru_obj:get(key)
    if obj and obj.ver == version then
        return obj
    end

    if stale_obj and stale_obj.ver == version then
        if not invalid_stale then
            lru_obj:set(key, stale_obj, item_ttl)
            return stale_obj
        end

        if refresh_stale then
            stale_obj_pool[lru_obj][key] = {
                fn = create_obj_fun,
                args = {...},
                ver = version,
                ttl = item_ttl,
            }
            return stale_obj
        end
>>>>>>> 7816e92b
    end

    return nil
end

-- opts = { count=200,
-- item_ttl=123,
-- type='plugin',
-- item_release = function item从缓存中释放的回调 （几乎没有场景传这个参数）
-- invalid_stale = true 是否允许返回过期的对象，如果允许，过期的对象会被重新设置ttl
-- serial_creating = true  是否同步创建
--}
local function new_lru_fun(opts)
    local item_count, item_ttl
    if opts and opts.type == 'plugin' then
        item_count = opts.count or PLUGIN_ITEMS_COUNT   -- 8
        item_ttl = opts.ttl or PLUGIN_TTL   -- 5min
    else
        item_count = opts and opts.count or GLOBAL_ITEMS_COUNT  --1024
        item_ttl = opts and opts.ttl or GLOBAL_TTL  --60 min
    end

    local invalid_stale = opts and opts.invalid_stale
    local refresh_stale = opts and opts.refresh_stale
    local serial_creating = opts and opts.serial_creating
    local lru_obj = lru_new(item_count)

<<<<<<< HEAD
    -- key: 缓存key; version: 缓存版本; create_obj_fun: 如果缓存不存在，创建方法; ... create_obj_fun参数
    return function (key, version, create_obj_fun, ...)     --缓存获取元素的方法
        if not serial_creating or not can_yield_phases[get_phase()] then --允许并发创建且执行过程不能被阻塞
            local cache_obj = fetch_valid_cache(lru_obj, invalid_stale,
                                item_ttl, item_release, key, version)
=======
    local neg_lru_obj
    if opts and opts.neg_ttl and opts.neg_count then
        neg_lru_obj = lru_new(opts.neg_count)
    end

    stale_obj_pool[lru_obj] = {}

    return function (key, version, create_obj_fun, ...)
        -- check negative cache first
        if neg_lru_obj then
            local neg_obj = neg_lru_obj:get(key)
            if neg_obj and neg_obj.ver == version then
                return nil, neg_obj.err
            end
        end

        if not serial_creating or not can_yield_phases[get_phase()] then
            local cache_obj = fetch_valid_cache(lru_obj, invalid_stale, refresh_stale,
                                item_ttl, key, version, create_obj_fun, ...)
>>>>>>> 7816e92b
            if cache_obj then
                return cache_obj.val
            end

            local obj, err = create_obj_fun(...)    --缓存里没找到，创建对象
            if obj ~= nil then
                lru_obj:set(key, {val = obj, ver = version}, item_ttl)
            elseif neg_lru_obj then
                -- cache the failure in negative cache
                neg_lru_obj:set(key, {err = err, ver = version}, opts.neg_ttl)
            end

            return obj, err
        end

<<<<<<< HEAD
        -- 执行过程允许阻塞且不允许并发创建对象
        local cache_obj = fetch_valid_cache(lru_obj, invalid_stale, item_ttl,
                            item_release, key, version)
=======
        local cache_obj = fetch_valid_cache(lru_obj, invalid_stale, refresh_stale, item_ttl,
                            key, version, create_obj_fun, ...)
>>>>>>> 7816e92b
        if cache_obj then
            return cache_obj.val
        end

        local lock, err = resty_lock:new(lock_shdict_name)  --控制并发
        if not lock then
            return nil, "failed to create lock: " .. err
        end

        local key_s = tostring(key)
        log.info("try to lock with key ", key_s)

        local elapsed, err = lock:lock(key_s)
        if not elapsed then
            return nil, "failed to acquire the lock: " .. err
        end

<<<<<<< HEAD
        cache_obj = fetch_valid_cache(lru_obj, invalid_stale, item_ttl,
                        nil, key, version)
        if cache_obj then   --说明有其他协程已经创建了obj
=======
        cache_obj = fetch_valid_cache(lru_obj, invalid_stale, refresh_stale, item_ttl,
                        key, version, create_obj_fun, ...)
        if cache_obj then
>>>>>>> 7816e92b
            lock:unlock()
            log.info("unlock with key ", key_s)
            return cache_obj.val
        end

        local obj, err = create_obj_fun(...)
        if obj ~= nil then
            lru_obj:set(key, {val = obj, ver = version}, item_ttl)
        elseif neg_lru_obj then
            -- cache the failure in negative cache
            neg_lru_obj:set(key, {err = err, ver = version}, opts.neg_ttl)
        end
        lock:unlock()
        log.info("unlock with key ", key_s)

        return obj, err
    end
end


global_lru_fun = new_lru_fun()


local function plugin_ctx_key_and_ver(api_ctx, extra_key)
    local key = api_ctx.conf_type .. "#" .. api_ctx.conf_id

    if extra_key then
        key = key .. "#" .. extra_key
    end

    return key, api_ctx.conf_version
end

---
--  Cache some objects for plugins to avoid duplicate resources creation.
--
-- @function core.lrucache.plugin_ctx
-- @tparam table lrucache LRUCache object instance.
-- @tparam table api_ctx The request context.
-- @tparam string extra_key Additional parameters for generating the lrucache identification key.
-- @tparam function create_obj_func Functions for creating cache objects.
-- If the object does not exist in the lrucache, this function is
-- called to create it and cache it in the lrucache.
-- @treturn table The object cached in lrucache.
-- @usage
-- local function create_obj() {
-- --   create the object
-- --   return the object
-- }
-- local obj, err = core.lrucache.plugin_ctx(lrucache, ctx, nil, create_obj)
-- -- obj is the object cached in lrucache
local function plugin_ctx(lrucache, api_ctx, extra_key, create_obj_func, ...)
    local key, ver = plugin_ctx_key_and_ver(api_ctx, extra_key)
    return lrucache(key, ver, create_obj_func, ...)
end

local function plugin_ctx_id(api_ctx, extra_key)
    local key, ver = plugin_ctx_key_and_ver(api_ctx, extra_key)
    return key .. "#" .. ver
end


local function refresh_stale_objs()
    for lru_obj, keys in pairs(stale_obj_pool) do
        for key, new_obj in pairs(keys) do
            local obj, err = new_obj.fn(unpack(new_obj.args))
            if obj ~= nil then
                lru_obj:set(key, {val = obj, ver = new_obj.ver}, new_obj.ttl)
                keys[key] = nil
                log.info("successfully refresh stale obj for key ",
                            tostring(key), " to ver ", new_obj.ver)
            else
                log.error("failed to refresh stale obj for key ", key, ": ", err)
            end
        end
    end
end


local function init_worker()
    local running = false
    timer_every(1, function ()
        if not exiting() then
            if running then
                log.info("timer_refresh_stale is already running, skipping this iteration")
                return
            end
            running = true
            local ok, err = pcall(refresh_stale_objs)
            if not ok then
                log.error("failed to run timer_refresh_stale: ", err)
            end
            running = false
        end
    end)
end


local _M = {
    version = 0.1,
    init_worker = init_worker,
    new = new_lru_fun,
    global = global_lru_fun,
    plugin_ctx = plugin_ctx,
    plugin_ctx_id = plugin_ctx_id,
}


return _M<|MERGE_RESOLUTION|>--- conflicted
+++ resolved
@@ -55,29 +55,13 @@
 local PLUGIN_ITEMS_COUNT = 8
 local global_lru_fun
 
-<<<<<<< HEAD
--- lru_obj: resty.lrucache(item_count)
--- invalid_stale: 过期对象是否无效，如果否，过期的对象会被重新设置ttl并返回
--- item_ttl: 对象的ttl
--- item_release: item从缓存中释放的回调 （几乎没有场景传这个参数）
--- key: lru key,
--- version: obj附加字段version. 如果指定了version, 只有version一致，才会返回key对应的对象
-local function fetch_valid_cache(lru_obj, invalid_stale, item_ttl,
-                                 item_release, key, version)
-    local obj, stale_obj = lru_obj:get(key)     -- stale_obj, 过期的obj
-    if obj and obj.ver == version then  --版本一致
-        return obj
-    end
-
-    -- 如果允许返回过期对象
-    if not invalid_stale and stale_obj and stale_obj.ver == version then
-        lru_obj:set(key, stale_obj, item_ttl)
-        return stale_obj
-    end
-
-    if item_release and obj then   -- 对象未过期但版本不一致，调用释放方法对obj进行释放
-        item_release(obj.val)
-=======
+
+    -- lru_obj: resty.lrucache(item_count)
+    -- invalid_stale: 过期对象是否无效，如果否，过期的对象会被重新设置ttl并返回
+    -- item_ttl: 对象的ttl
+    -- item_release: item从缓存中释放的回调 （几乎没有场景传这个参数）
+    -- key: lru key,
+    -- version: obj附加字段version. 如果指定了version, 只有version一致，才会返回key对应的对象
 
 local function fetch_valid_cache(lru_obj, invalid_stale, refresh_stale, item_ttl,
                                  key, version, create_obj_fun, ...)
@@ -101,7 +85,6 @@
             }
             return stale_obj
         end
->>>>>>> 7816e92b
     end
 
     return nil
@@ -129,21 +112,14 @@
     local serial_creating = opts and opts.serial_creating
     local lru_obj = lru_new(item_count)
 
-<<<<<<< HEAD
-    -- key: 缓存key; version: 缓存版本; create_obj_fun: 如果缓存不存在，创建方法; ... create_obj_fun参数
-    return function (key, version, create_obj_fun, ...)     --缓存获取元素的方法
-        if not serial_creating or not can_yield_phases[get_phase()] then --允许并发创建且执行过程不能被阻塞
-            local cache_obj = fetch_valid_cache(lru_obj, invalid_stale,
-                                item_ttl, item_release, key, version)
-=======
     local neg_lru_obj
     if opts and opts.neg_ttl and opts.neg_count then
         neg_lru_obj = lru_new(opts.neg_count)
     end
 
     stale_obj_pool[lru_obj] = {}
-
-    return function (key, version, create_obj_fun, ...)
+    -- key: 缓存key; version: 缓存版本; create_obj_fun: 如果缓存不存在，创建方法; ... create_obj_fun参数
+    return function (key, version, create_obj_fun, ...)      --缓存获取元素的方法
         -- check negative cache first
         if neg_lru_obj then
             local neg_obj = neg_lru_obj:get(key)
@@ -155,7 +131,6 @@
         if not serial_creating or not can_yield_phases[get_phase()] then
             local cache_obj = fetch_valid_cache(lru_obj, invalid_stale, refresh_stale,
                                 item_ttl, key, version, create_obj_fun, ...)
->>>>>>> 7816e92b
             if cache_obj then
                 return cache_obj.val
             end
@@ -171,14 +146,10 @@
             return obj, err
         end
 
-<<<<<<< HEAD
         -- 执行过程允许阻塞且不允许并发创建对象
-        local cache_obj = fetch_valid_cache(lru_obj, invalid_stale, item_ttl,
-                            item_release, key, version)
-=======
+
         local cache_obj = fetch_valid_cache(lru_obj, invalid_stale, refresh_stale, item_ttl,
                             key, version, create_obj_fun, ...)
->>>>>>> 7816e92b
         if cache_obj then
             return cache_obj.val
         end
@@ -196,15 +167,10 @@
             return nil, "failed to acquire the lock: " .. err
         end
 
-<<<<<<< HEAD
-        cache_obj = fetch_valid_cache(lru_obj, invalid_stale, item_ttl,
-                        nil, key, version)
-        if cache_obj then   --说明有其他协程已经创建了obj
-=======
         cache_obj = fetch_valid_cache(lru_obj, invalid_stale, refresh_stale, item_ttl,
                         key, version, create_obj_fun, ...)
+        --说明有其他协程已经创建了obj
         if cache_obj then
->>>>>>> 7816e92b
             lock:unlock()
             log.info("unlock with key ", key_s)
             return cache_obj.val
