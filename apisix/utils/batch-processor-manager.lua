--- conflicted
+++ resolved
@@ -109,10 +109,6 @@
 end
 
 
-<<<<<<< HEAD
-function _M:add_entry(conf, entry)
-    check_stale(self)   --每30分钟检查一次stale的batch-processor, 如果batch-processor里没有entry，则释放掉
-=======
 local function total_processed_entries(self)
     local processed_entries = 0
     for _, log_buffer in pairs(self.buffers) do
@@ -132,8 +128,8 @@
             return
         end
     end
+    --每30分钟检查一次stale的batch-processor, 如果batch-processor里没有entry，则释放掉
     check_stale(self)
->>>>>>> 7816e92b
 
     local log_buffer = self.buffers[plugin.conf_version(conf)]
     if not log_buffer then
@@ -145,12 +141,8 @@
     return true
 end
 
-<<<<<<< HEAD
+
 -- 当add_entry返回false时调用，会创建新的log_buffer
-function _M:add_entry_to_new_processor(conf, entry, ctx, func)
-    check_stale(self)  --每30分钟检查一次stale的batch-processor, 如果batch-processor里没有entry，则释放掉
-=======
-
 function _M:add_entry_to_new_processor(conf, entry, ctx, func, max_pending_entries)
     if max_pending_entries then
         local total_processed_entries_count = total_processed_entries(self)
@@ -162,8 +154,8 @@
             return
         end
     end
+    ----每30分钟检查一次stale的batch-processor, 如果batch-processor里没有entry，则释放掉
     check_stale(self)
->>>>>>> 7816e92b
 
     local config = {
         name = conf.name,
