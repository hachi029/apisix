--
-- Licensed to the Apache Software Foundation (ASF) under one or more
-- contributor license agreements.  See the NOTICE file distributed with
-- this work for additional information regarding copyright ownership.
-- The ASF licenses this file to You under the Apache License, Version 2.0
-- (the "License"); you may not use this file except in compliance with
-- the License.  You may obtain a copy of the License at
--
--     http://www.apache.org/licenses/LICENSE-2.0
--
-- Unless required by applicable law or agreed to in writing, software
-- distributed under the License is distributed on an "AS IS" BASIS,
-- WITHOUT WARRANTIES OR CONDITIONS OF ANY KIND, either express or implied.
-- See the License for the specific language governing permissions and
-- limitations under the License.
--
local core = require("apisix.core")
local setmetatable = setmetatable
local timer_at = ngx.timer.at
local ipairs = ipairs
local table = table
local now = ngx.now
local type = type
local batch_processor = {}
local batch_processor_mt = {
    __index = batch_processor
}
local execute_func
local create_buffer_timer
local batch_metrics
local prometheus
if ngx.config.subsystem == "http" then
    prometheus = require("apisix.plugins.prometheus.exporter")
end


local schema = {
    type = "object",
    properties = {
        name = {type = "string", default = "log buffer"},
        max_retry_count = {type = "integer", minimum = 0, default= 0},
        retry_delay = {type = "integer", minimum = 0, default= 1},
        buffer_duration = {type = "integer", minimum = 1, default= 60},
        inactive_timeout = {type = "integer", minimum = 1, default= 5},
        batch_max_size = {type = "integer", minimum = 1, default= 1000},
    }
}
batch_processor.schema = schema


local function schedule_func_exec(self, delay, batch)
    local hdl, err = timer_at(delay, execute_func, self, batch)
    if not hdl then
        if err == "process exiting" then
            -- it is allowed to create zero-delay timers even when
            -- the Nginx worker process starts shutting down
            timer_at(0, execute_func, self)
        else
            core.log.error("failed to create process timer: ", err)
            return
        end
    end
end


local function set_metrics(self, count)
    -- add batch metric for every route
    if batch_metrics and self.name and self.route_id and self.server_addr then
        self.label = {self.name, self.route_id, self.server_addr}
        batch_metrics:set(count, self.label)
    end
end


local function slice_batch(batch, n)
    local slice = {}
    local idx = 1
    for i = n or 1, #batch do
        slice[idx] = batch[i]
        idx = idx + 1
    end
    return slice
end

-- 执行传入的批处理函数
function execute_func(premature, self, batch)
<<<<<<< HEAD
    if premature then   -- 如果batch不为空，会导致数据丢失
        return
    end

=======
>>>>>>> 7816e92b
    -- In case of "err" and a valid "first_fail" batch processor considers, all first_fail-1
    -- entries have been successfully consumed and hence reschedule the job for entries with
    -- index first_fail to #entries based on the current retry policy.
    local ok, err, first_fail = self.func(batch.entries, self.batch_max_size)   --执行传入的批处理函数
    if not ok then      -- 执行失败
        if first_fail then  -- first_fail为entries中第一个处理失败的元素的索引。first_fail之前的都认为已经处理成功
            core.log.error("Batch Processor[", self.name, "] failed to process entries [",
                            #batch.entries + 1 - first_fail, "/", #batch.entries ,"]: ", err)
<<<<<<< HEAD
            batch.entries = slice_batch(batch.entries, first_fail)  -- 取出从索引first_fail之后的处理失败的元素
=======
            batch.entries = slice_batch(batch.entries, first_fail)
            self.processed_entries = self.processed_entries + first_fail - 1
>>>>>>> 7816e92b
        else
            core.log.error("Batch Processor[", self.name,
                           "] failed to process entries: ", err)
        end

        batch.retry_count = batch.retry_count + 1   --记录失败次数
        -- 如果没超过最大重试次数，进行重试
        if batch.retry_count <= self.max_retry_count and #batch.entries > 0 then
            schedule_func_exec(self, self.retry_delay,
                               batch)
        else
            self.processed_entries = self.processed_entries + #batch.entries
            core.log.error("Batch Processor[", self.name,"] exceeded ",
                           "the max_retry_count[", batch.retry_count,
                           "] dropping the entries")
        end
        return
    end
    self.processed_entries = self.processed_entries + #batch.entries
    core.log.debug("Batch Processor[", self.name,
                   "] successfully processed the entries")
end

--每inactive_timeout秒执行一次
local function flush_buffer(premature, self)
<<<<<<< HEAD
    if premature then
        return
    end

    -- inactive_timeout不活跃或超过buffer_duration批次还没满
=======
>>>>>>> 7816e92b
    if now() - self.last_entry_t >= self.inactive_timeout or
       now() - self.first_entry_t >= self.buffer_duration
    then
        core.log.debug("Batch Processor[", self.name ,"] buffer ",
            "duration exceeded, activating buffer flush")
        self:process_buffer()
        self.is_timer_running = false
        return
    end

    -- buffer duration did not exceed or the buffer is active,
    -- extending the timer
    core.log.debug("Batch Processor[", self.name ,"] extending buffer timer")
    create_buffer_timer(self)
end


function create_buffer_timer(self)
    -- inactive_timeout秒后执行一次flush_buffer
    local hdl, err = timer_at(self.inactive_timeout, flush_buffer, self)
    if not hdl then
        if err == "process exiting" then
            timer_at(0, flush_buffer, self)
        else
            core.log.error("failed to create buffer timer: ", err)
            return
        end
    end
    self.is_timer_running = true
end

-- func 批处理函数
-- config:
--  batch_max_size   --最大批次大小
--  inactive_timeou  --最新元素在管道里的最长时间
--  buffer_duration  --最早元素在管道里的最长时间
--  max_retry_count  --失败重试次数。
--  retry_delay      --每次失败后，延迟几秒后再次执行
function batch_processor:new(func, config)
    local ok, err = core.schema.check(schema, config)
    if not ok then
        return nil, err
    end

    if type(func) ~= "function" then
        return nil, "Invalid argument, arg #1 must be a function"
    end

    core.log.debug("creating new batch processor with config: ",
        core.json.delay_encode(config, true))

    local processor = {
        func = func,
        buffer_duration = config.buffer_duration,
        inactive_timeout = config.inactive_timeout,
        max_retry_count = config.max_retry_count,
        batch_max_size = config.batch_max_size,
        retry_delay = config.retry_delay,
        name = config.name,
        batch_to_process = {},
        entry_buffer = {entries = {}, retry_count = 0},
        is_timer_running = false,
        first_entry_t = 0,
        last_entry_t = 0,
        route_id = config.route_id,
        server_addr = config.server_addr,
        processed_entries = 0
    }

    return setmetatable(processor, batch_processor_mt)
end

function batch_processor:push(entry)
    -- if the batch size is one then immediately send for processing
    if self.batch_max_size == 1 then        -- 退化为流处理
        local batch = {entries = {entry}, retry_count = 0}
        schedule_func_exec(self, 0, batch)      --创建一个timer去异步执行
        return
    end

    -- prometheus指标统计
    if prometheus and prometheus.get_prometheus() and not batch_metrics and self.name
       and self.route_id and self.server_addr then
        batch_metrics = prometheus.get_prometheus():gauge("batch_process_entries",
                                                          "batch process remaining entries",
                                                          {"name", "route_id", "server_addr"})
    end

    local entries = self.entry_buffer.entries
    table.insert(entries, entry)
    set_metrics(self, #entries)     -- prometheus指标统计

    if #entries == 1 then
        self.first_entry_t = now()      --本批次最旧元素加入时间
    end
    self.last_entry_t = now()           --本批次最新元素加入时间

    if self.batch_max_size <= #entries then         --攒够一批
        core.log.debug("Batch Processor[", self.name ,
                       "] batch max size has exceeded")
        self:process_buffer()
    end

    if not self.is_timer_running then -- 一个实例只会执行一次
        -- 启动定时检查器，没攒够一批但超过inactive_timeout，也会被当成一批来处理
        --
        create_buffer_timer(self)
    end
end


function batch_processor:process_buffer()
    -- If entries are present in the buffer move the entries to processing
    -- 将当前entry_buffer移到batch_to_process中。batch_to_process的每个元素作为一个批次
    if #self.entry_buffer.entries > 0 then
        core.log.debug("transferring buffer entries to processing pipe line, ",
            "buffercount[", #self.entry_buffer.entries ,"]")
        self.batch_to_process[#self.batch_to_process + 1] = self.entry_buffer
        self.entry_buffer = {entries = {}, retry_count = 0} --重置entry_buffer
        set_metrics(self, 0)
    end

    for _, batch in ipairs(self.batch_to_process) do        -- 循环处理每批entries
        schedule_func_exec(self, 0, batch)
    end

    self.batch_to_process = {}
end


return batch_processor<|MERGE_RESOLUTION|>--- conflicted
+++ resolved
@@ -84,13 +84,6 @@
 
 -- 执行传入的批处理函数
 function execute_func(premature, self, batch)
-<<<<<<< HEAD
-    if premature then   -- 如果batch不为空，会导致数据丢失
-        return
-    end
-
-=======
->>>>>>> 7816e92b
     -- In case of "err" and a valid "first_fail" batch processor considers, all first_fail-1
     -- entries have been successfully consumed and hence reschedule the job for entries with
     -- index first_fail to #entries based on the current retry policy.
@@ -99,12 +92,8 @@
         if first_fail then  -- first_fail为entries中第一个处理失败的元素的索引。first_fail之前的都认为已经处理成功
             core.log.error("Batch Processor[", self.name, "] failed to process entries [",
                             #batch.entries + 1 - first_fail, "/", #batch.entries ,"]: ", err)
-<<<<<<< HEAD
             batch.entries = slice_batch(batch.entries, first_fail)  -- 取出从索引first_fail之后的处理失败的元素
-=======
-            batch.entries = slice_batch(batch.entries, first_fail)
             self.processed_entries = self.processed_entries + first_fail - 1
->>>>>>> 7816e92b
         else
             core.log.error("Batch Processor[", self.name,
                            "] failed to process entries: ", err)
@@ -130,14 +119,7 @@
 
 --每inactive_timeout秒执行一次
 local function flush_buffer(premature, self)
-<<<<<<< HEAD
-    if premature then
-        return
-    end
-
     -- inactive_timeout不活跃或超过buffer_duration批次还没满
-=======
->>>>>>> 7816e92b
     if now() - self.last_entry_t >= self.inactive_timeout or
        now() - self.first_entry_t >= self.buffer_duration
     then
