--- conflicted
+++ resolved
@@ -37,16 +37,13 @@
     return true
 end
 
-<<<<<<< HEAD
 -- 插件里是否配置了upstream_id, 当前只有traffic-split插件支持配置 upstream_id
-=======
 
 local function encrypt_conf(id, conf)
     apisix_upstream.encrypt_conf(conf)
 end
 
 
->>>>>>> 7816e92b
 local function up_id_in_plugins(plugins, up_id)
     if plugins and plugins["traffic-split"]
         and plugins["traffic-split"].rules then
