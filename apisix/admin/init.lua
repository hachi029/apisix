--- conflicted
+++ resolved
@@ -251,12 +251,6 @@
         else
             core.response.set_header("X-API-VERSION", "v2")
         end
-<<<<<<< HEAD
-        if resource.need_v3_filter then
-            data = v3_adapter.filter(data)      --处理分页
-        end
-=======
->>>>>>> 7816e92b
 
         data = v3_adapter.filter(data, resource)
         data = strip_etcd_resp(data)
@@ -469,9 +463,7 @@
     },
 }
 
-<<<<<<< HEAD
 -- createdIndex/modifiedIndex
-=======
 
 local standalone_uri_route = {
     http_head_route,
@@ -483,25 +475,21 @@
 }
 
 
->>>>>>> 7816e92b
 function _M.init_worker()
     local local_conf = core.config.local_conf()
     if not local_conf.apisix or not local_conf.apisix.enable_admin then
         return
     end
 
-<<<<<<< HEAD
-    router = route.new(uri_route)       --admin api 路由, admin-api监听在专门的一个端口，和业务流量区分开
-=======
     local is_yaml_config_provider = local_conf.deployment.config_provider == "yaml"
 
     if is_yaml_config_provider then
+        --admin api 路由, admin-api监听在专门的一个端口，和业务流量区分开
         router = route.new(standalone_uri_route)
         standalone.init_worker()
     else
         router = route.new(uri_route)
     end
->>>>>>> 7816e92b
 
     -- register reload plugin handler
     events = require("apisix.events")
